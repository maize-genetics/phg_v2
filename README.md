# PHG version 2
[![Run PHGv2 Tests](https://github.com/maize-genetics/phg_v2/actions/workflows/run-tests.yml/badge.svg)](https://github.com/maize-genetics/phg_v2/actions/workflows/run-tests.yml)[![codecov](https://codecov.io/gh/maize-genetics/phg_v2/ci-codecov/graph/badge.svg?token=4BVD2QXQ1A)](https://app.codecov.io/gh/maize-genetics/phg_v2/ci-codecov)
<<<<<<< HEAD
=======

The Practical Haplotype Graph (PHG) is a powerful for representing pangenomes.  The PHG is optimized for the plant breeding and genetics context, where genomic diversity can be high and where imputation with low density markers is essential for breeding.
>>>>>>> af758522

The Practical Haplotype Graph (PHG) is a powerful tool for representing pangenomes.  The PHG is optimized for the plant breeding and genetics, where genomic diversity can be high, phased haplotypes are common (e.g. inbred lines), and imputation with low density markers is essential for breeding efficiency. This is powerful complement to the excellent tools such as [BEAGLE](https://faculty.washington.edu/browning/beagle/beagle.html) that is used extensively in low diversity, unphased species with high density genotyping.

The PHG is a trellis graph based representation of genic and intergenic regions (called reference ranges) which represent diversity across and between samples. It can be used to: create custom genomes for alignment, call rare alleles, impute genotypes, and efficiently store genomic data from many samples (i.e. reference, assemblies, and other lines). The PHG also works well with community standards including the Breeding API [BrAPI](https://brapi.org) and powerful tools for R such as [rPHG](https://github.com/maize-genetics/rPHG) for pangenome extraction and [rTASSEL](https://github.com/maize-genetics/rTASSEL) for connecting genotype to phenotype.

[PHGv1](https://bitbucket.org/bucklerlab/practicalhaplotypegraph/wiki/Home) was [published in 2022](https://doi.org/10.1093/bioinformatics/btac410). It addressed many challenges related to aligning diverse genomes, efficient storage, and imputation across a pangenome. However, it depended on a custom relational database that necessitated unique formats, and database queries did not scale effectively with a large number of taxa and rare alleles. Moreover, after developing PHGs for six species, we identified significant opportunities to refine and streamline the platform for curation.

# PHGv2 design
The redesign leverages the powerful TileDB-VCF database, which is widely used in human genetics for extensive medical applications and is highly performant for rapid querying and storage of rare variants. The PHG is now backed by two TileDB-VCF databases: one for tracking haplotypes across all samples (h.vcf), and another for tracking variants relative to either the reference genomes or the closest haplotype (g.vcf). Our implementation of haplotype encoding in VCF heavily relies on the VCF ALT haplotype specification [v4.3](http://samtools.github.io/hts-specs/VCFv4.3.pdf).

* High-quality phased genome assemblies (or similar) are available to initialize the PHG.
* Ancestral haplotypes are aligned to the reference genome for the identification of haplotypes.
* All PHG tools rely on public file standards - fasta, vcf, bcf, bed, and maf.
* We rely on public tools like TileDB, Minimap2, GATK, AnchorWave, BioKotlin, and HTSJDK.
* Genotyping with low-density markers is now done using a memory- and speed-efficient kmer approach, followed by pathfinding (imputation) with HMM, BWT, or our ML model.
* Rare allele discovery with short reads is based on the above path, involving short read alignment to the inferred haplotype path genome and the GATK haplotype caller.

# PHG terminology

    Reference genome - the genome used for initial alignment and base coordinates
    Reference range - a segment of the reference genome
    Haplotype - the sequence of part of an individual chromosome.
    Founder Paths - 
    Path - the phased set of haplotypes that represent a chromosome (phased haplotype scaffold in BEAGLE)
    Composite Reference Haplotypes 

More information on terminology can be found [here](docs/terminology.md).

# Example usage
To populate that database
```
## Initialize DBs
./phg initdb /path/to/dbs

## Build VCF data
./phg create-ranges --gff my.gff --boundary gene --pad 500 -o /path/to/bed/file.bed
./anchorwave (ref.fasta, asm.fasta) -o /path/to/maf/files/
./phg build-ref-vcf --bed /my/bed/file.bed --reference /my/ref.fasta -o /path/to/vcfs
./phg build-maf-vcf --maf /my/maf/files -o /path/to/vcfs

## Load data into DBs
./phg load-vcf --vcf /my/vcf/dir --dbpath /my/db/uri
```

```
## Index
./phg index-kmers --ancestor founder.h.vcf -o kmer_index.map // we need this

## Map
./phg map-kmers \
    --kmer-index kmer_index.map \
    --reads my_reads.fastq \ // possibly thousands of samples being inputted
    --output read_count_out.map \ // could we pipe this into impute method? // thousands of outputs
    // consider batch interface here ^^

## Impute
./phg impute \
    --hap-counts read_count_out.map \ // will users understand the di
    --diploid false \
    --ancestor founder.h.vcf \
    --max-anc-hap-num 20 \
    --max-anc-hap-prop 0.95 \
    --output-parent best_parents.txt \
    -o my_impute.h.vcf

## Load
./phg load-vcf --vcf my_impute.vcf --dbpath /my/db/uri
```<|MERGE_RESOLUTION|>--- conflicted
+++ resolved
@@ -1,10 +1,7 @@
 # PHG version 2
 [![Run PHGv2 Tests](https://github.com/maize-genetics/phg_v2/actions/workflows/run-tests.yml/badge.svg)](https://github.com/maize-genetics/phg_v2/actions/workflows/run-tests.yml)[![codecov](https://codecov.io/gh/maize-genetics/phg_v2/ci-codecov/graph/badge.svg?token=4BVD2QXQ1A)](https://app.codecov.io/gh/maize-genetics/phg_v2/ci-codecov)
-<<<<<<< HEAD
-=======
 
 The Practical Haplotype Graph (PHG) is a powerful for representing pangenomes.  The PHG is optimized for the plant breeding and genetics context, where genomic diversity can be high and where imputation with low density markers is essential for breeding.
->>>>>>> af758522
 
 The Practical Haplotype Graph (PHG) is a powerful tool for representing pangenomes.  The PHG is optimized for the plant breeding and genetics, where genomic diversity can be high, phased haplotypes are common (e.g. inbred lines), and imputation with low density markers is essential for breeding efficiency. This is powerful complement to the excellent tools such as [BEAGLE](https://faculty.washington.edu/browning/beagle/beagle.html) that is used extensively in low diversity, unphased species with high density genotyping.
 
