--- conflicted
+++ resolved
@@ -12,13 +12,7 @@
         val testVCFDir = "${tempDir}vcfDir/"
         val testMafDir = "${tempDir}mafDir/"
         val testOutputFastaDir = "${tempDir}outputFastaDir/"
-<<<<<<< HEAD
         val testOutputGVCFDIr = "${tempDir}outputGVCFDir/"
-
-        val refLineName = "Ref"
-        val refFastaName = "Ref.fa"
-        val refURL = "https://s3.amazonaws.com/maizegenetics/phg/phgV2Test/Ref.fa" // this is a dummy URL
-=======
 
         const val smallseqLineAFile = "data/test/smallseq/LineA.fa"
         const val smallseqLineAMafFile = "data/test/smallseq/LineA.maf"
@@ -33,7 +27,6 @@
         const val refLineName = "Ref"
         const val refFastaName = "Ref.fa"
         const val refURL = "https://s3.amazonaws.com/maizegenetics/phg/phgV2Test/Ref.fa" // this is a dummy URL
->>>>>>> 3e8e39d4
         val asmList = listOf("LineA.fa", "LineB.fa")
 
 
@@ -61,13 +54,4 @@
         File(testOutputGVCFDIr).mkdirs()
 
     }
-
-
-<<<<<<< HEAD
-
-
-
-
-=======
->>>>>>> 3e8e39d4
 }