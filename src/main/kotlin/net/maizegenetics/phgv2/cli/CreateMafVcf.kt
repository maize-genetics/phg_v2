package net.maizegenetics.phgv2.cli

import biokotlin.genome.*
import biokotlin.seq.NucSeq
import biokotlin.seqIO.NucSeqIO
import com.github.ajalt.clikt.core.CliktCommand
import com.github.ajalt.clikt.parameters.options.default
import com.github.ajalt.clikt.parameters.options.option
import com.github.ajalt.clikt.parameters.options.validate
import htsjdk.variant.variantcontext.VariantContext
import htsjdk.variant.variantcontext.VariantContextComparator
import htsjdk.variant.vcf.VCFAltHeaderLine
import htsjdk.variant.vcf.VCFHeaderLine
import htsjdk.variant.vcf.VCFHeaderVersion
import net.maizegenetics.phgv2.utils.*
import org.apache.logging.log4j.LogManager
import java.io.File

data class HVCFRecordMetadata(val sampleName: String, val refSeq : String = "", val asmSeq : String = "",
                              val refContig : String, val refStart: Int, val refEnd: Int,
                              val asmRegions: List<Pair<Position,Position>>)
data class DisplayRegion(val contig: String, val start: Int, val end: Int)


class CreateMafVcf : CliktCommand(help = "Create g.vcf and h.vcf files from AnchorWave MAF files") {

    private val myLogger = LogManager.getLogger(CreateMafVcf::class.java)
    val bed by option(help = "BED file with entries that define the haplotype boundaries")
        .default("")
        .validate {
            require(it.isNotBlank()) {
                "--bed must not be blank"
            }
        }

    val referenceFile by option(help = "Path to local Reference FASTA file")
        .default("")
        .validate {
            require(it.isNotBlank()) {
                "--reference-file must not be blank"
            }
        }

    val mafDir by option(help = "MAF file directory")
        .default("")
        .validate {
            require(it.isNotBlank()) {
                "--maf-dir must not be blank"
            }
        }

    val outputDir by option("-o", "--output-dir", help = "Name for output VCF file Directory")
        .default("")
        .validate {
            require(it.isNotBlank()) {
                "--output-dir/-o must not be blank"
            }
        }

    val dbPath by option(help = "Folder name where TileDB datasets and AGC record is stored.  If not provided, the current working directory is used")
        .default("")

    /**
     * Function to create the ASM hVCF and gVCF.
     * It will first use Biokotlin to build the gVCF and then will use the BED file to extract out the hVCF information.
     * if [twoGvcfs] is true, then the output will be split into two gvcf files, one for each gamete.
     */
    fun createASMHvcfs(dbPath: String, bedFileName: String, referenceFileName: String, mafDirName: String, outputDirName: String, twoGvcfs:Boolean=false) {
        //load the bed file into some data structure
//        val ranges = bedfileToSRangeSet(bedFileName,referenceFileName)
        val ranges = loadRanges(bedFileName)
        myLogger.info("CreateASMHvcfs: calling buildRefGenomeSeq")
        val refGenomeSequence = buildRefGenomeSeq(referenceFileName)

        // ContigList is needed for sorting the variants.
        // In Biokotlin, these are sorted by the method that calls
        // getVariantContextsfromMAF() in MAFToGVCF.kt. We call MAFTOgVCF.getVariantContextsfromMAF()
        // directly, so must sort the contigs here.
        val contigList = refGenomeSequence.keys.toList().sorted()

        //loop through the maf files in mafDirName and getGVCFVariantsFromMafFile
        File(mafDirName).walk().filter { !it.isHidden && !it.isDirectory }
            .filter { it.extension == "maf" }
            .forEach {
                myLogger.info("CreateASMHvcfs: processing ${it.absolutePath}")
                val sampleName = it.nameWithoutExtension //This will likely need to change in the future
                val gvcfVariants = getGVCFVariantsFromMafFile(refGenomeSequence, it.absolutePath, it.nameWithoutExtension, twoGvcfs=twoGvcfs)
                //export the gvcfRecords
                if (gvcfVariants.size == 1){
                    myLogger.info("createASMHvcfs: gvcfVariants.size == 1")
                    val sampleName = gvcfVariants.keys.first()
<<<<<<< HEAD
                    val variants = gvcfVariants.values.first()
                    println("createASMHvcfs: processing sampleName = $sampleName")
                    val gvcfHeader = createHeaderWithLengths(sampleName, refGenomeSequence, setOf())
                    exportVariantContext(gvcfHeader, variants, "${outputDirName}/${it.nameWithoutExtension}.g.vcf")
=======
                    val variants = gvcfVariants.values.first().sortedWith(VariantContextComparator(contigList))
                    myLogger.info("createASMHvcfs: processing sampleName = $sampleName")
                    exportVariantContext(sampleName, variants, "${outputDirName}/${it.nameWithoutExtension}.g.vcf",refGenomeSequence, setOf())
>>>>>>> 4d29920e
                    bgzipAndIndexGVCFfile("${outputDirName}/${it.nameWithoutExtension}.g.vcf")

                    val asmHeaderLines = mutableMapOf<String,VCFHeaderLine>()
                    //convert the GVCF records into hvcf records
                    myLogger.info("createASMHvcfs: calling convertGVCFToHVCF for $sampleName")
                    val hvcfVariants = convertGVCFToHVCF(dbPath,sampleName, ranges, variants, refGenomeSequence, dbPath, asmHeaderLines)
                    val asmHeaderSet = asmHeaderLines.values.toSet()
                    //export the hvcfRecords
<<<<<<< HEAD
                    println("createASMHvcfs: calling exportVariantContext for $sampleName")
                    val hvcfHeader = createHeaderWithLengths(sampleName, refGenomeSequence, asmHeaderSet)
                    exportVariantContext(hvcfHeader, hvcfVariants, "${outputDirName}/${it.nameWithoutExtension}.h.vcf")
=======
                    myLogger.info("createASMHvcfs: calling exportVariantContext for $sampleName")
                    exportVariantContext(sampleName, hvcfVariants, "${outputDirName}/${it.nameWithoutExtension}.h.vcf",refGenomeSequence, asmHeaderSet)
>>>>>>> 4d29920e
                    //bgzip the files
                    bgzipAndIndexGVCFfile("${outputDirName}/${it.nameWithoutExtension}.h.vcf")
                } else if (gvcfVariants.size == 2) {
                    myLogger.info("createASMHvcfs: gvcfVariants.size == 2")
                    val gvcfOutput = "${outputDirName}/${it.nameWithoutExtension}.g.vcf"
                    val outputNames = MAFToGVCF().twoOutputFiles(gvcfOutput)
                    gvcfVariants.entries.forEachIndexed { index, (name, variants) ->
<<<<<<< HEAD
                        val gvcfHeader = createHeaderWithLengths(name, refGenomeSequence, setOf())
                        exportVariantContext(gvcfHeader, variants, outputNames[index])
=======
                        val sortedVariants = variants.sortedWith(VariantContextComparator(contigList))
                        val outputFile =
                            exportVariantContext(name, sortedVariants, outputNames[index], refGenomeSequence, setOf())
>>>>>>> 4d29920e
                        bgzipAndIndexGVCFfile(outputNames[index])
                        val asmHeaderLines = mutableMapOf<String,VCFHeaderLine>()
                        //convert the GVCF records into hvcf records
                        val hvcfVariants = convertGVCFToHVCF(dbPath,sampleName, ranges, sortedVariants, refGenomeSequence, dbPath, asmHeaderLines)
                        val asmHeaderSet = asmHeaderLines.values.toSet()
                        //export the hvcfRecords
                        val hvcfHeader = createHeaderWithLengths(sampleName, refGenomeSequence, asmHeaderSet)
                        exportVariantContext(hvcfHeader, hvcfVariants, "${outputDirName}/${it.nameWithoutExtension}.h.vcf")
                        //bgzip the files
                        bgzipAndIndexGVCFfile("${outputDirName}/${it.nameWithoutExtension}.h.vcf")
                    }

                }

            }

    }

    //Function to load in the reference using Biokotlin
    fun buildRefGenomeSeq(referenceFileName: String) : Map<String, NucSeq> {
        return NucSeqIO(referenceFileName).readAll()
    }

    /**
     * Simple Wrapper Function to call biokotlin's MAFToGVCF.getVariantContextsfromMAF
     * The parameters to BioKotlin's (version 0.10) getVariantContextsfromMAF are:
     * 1. [mafFileName] - the name of the MAF file
     * 2. [refGenomeSequence] - the reference genome sequence
     * 3. [sampleName] - the name of the sample
     * 4. [fillGaps] - whether to fill in the gaps in the MAF file, default is false
     * 5. [twoGvcfs] - whether to split the output into two gvcf files, default false
     * 6. [outJustGT] - whether to only output the GT field, default false
     * 7. [outputType] - either gvcf or vcf (BioKotlin doesn't currently have h.vcf, default is gvcf)
     *
     */
    fun getGVCFVariantsFromMafFile(refSeq: Map<String,NucSeq>, mafFileName : String, sampleName: String, fillGaps: Boolean = false, twoGvcfs: Boolean = false) : Map<String,List<VariantContext>> {
        return MAFToGVCF().getVariantContextsfromMAF(
            mafFileName,
            refSeq,
            sampleName,
            fillGaps,
            twoGvcfs
        )
    }

    /**
     * Function to convert a GVCF file into an HCVF file
     */
    fun convertGVCFToHVCF(dbPath: String,sampleName: String, bedRanges : List<Pair<Position,Position>>, gvcfVariants: List<VariantContext>,
                          refGenomeSequence : Map<String, NucSeq>, agcArchiveName: String, asmHeaders: MutableMap<String,VCFHeaderLine>) : List<VariantContext> {
        // group the gvcfVariants by contig
        val gvcfVariantsByContig = gvcfVariants.groupBy { it.contig }

        val bedRegionsByContig = bedRanges.groupBy { it.first.contig }


        myLogger.info("in convertGVCFToHVCF: sort and call converGVCFToHVCFForChrom")
        return gvcfVariantsByContig.keys
            .sortedWith(compareBy(SeqRangeSort.alphaThenNumberSort){ name:String -> name}) //Need to do a sort here as we need to make sure we process the chromosomes in
            .filter { bedRegionsByContig.containsKey(it) }
            .flatMap { convertGVCFToHVCFForChrom(dbPath, sampleName, bedRegionsByContig[it]!!, refGenomeSequence, agcArchiveName, gvcfVariantsByContig[it]!!, asmHeaders) }
    }

    fun convertGVCFToHVCFForChrom(dbPath: String, sampleName: String, bedRanges: List<Pair<Position,Position>>, refGenomeSequence: Map<String, NucSeq>, agcArchiveName: String, variantContexts: List<VariantContext>, asmHeaders: MutableMap<String,VCFHeaderLine> ) : List<VariantContext> {
        
        /**
         * Loop through the bed file
         * Loop through the gvcf records as well
         *
         * We need to determine if our BED region overlaps with the gvcf record
         * To do this we need to collect the gvcf records into their corresponding bed Regions
         * Then from those collected regions, we take the first and last ones and resize based on the bed regions to get the asm_Start and asm_End
         * Then extract the sequence out of the AGC archive and md5 hash it
         * Then call the createHVCFRecord with this information
         */
        myLogger.info("in convertGVCFToHVCFForChrom: bedRanges.size = ${bedRanges.size}")
        val outputVariantMetadata = mutableListOf<HVCFRecordMetadata>()
        var currentVariantIdx = 0
        for(region in bedRanges) {
            val regionStart = region.first.position
            val regionEnd = region.second.position
            val regionChrom = region.first.contig
            val tempVariants = mutableListOf<VariantContext>()

            check(regionChrom in refGenomeSequence.keys) { "Chromosome $regionChrom not found in reference" }

            //Need to subtract here as the Biokotlin NucSeq is 0 based
            val refRangeSeq = refGenomeSequence[regionChrom]!![regionStart-1..regionEnd-1]

            while (currentVariantIdx < variantContexts.size) {
                val currentVariant = variantContexts[currentVariantIdx]

                //check different cases for the variant
                //If variant is fully contained in Bed region add to temp list and increment currentVariantIdx
                //If variant is partially contained in Bed region add to temp list do not increment as we need to see if the next bed also overlaps
                //If variant is not contained in Bed region, skip and do not increment as we need to see if the next bed overlaps
                if(bedRegionContainedInVariant(region, currentVariant)) {
                    outputVariantMetadata.add(
                        convertGVCFRecordsToHVCFMetaData(
                            sampleName,
                            region,
                            refRangeSeq,
                            listOf(currentVariant)
                        )
                    )
                    tempVariants.clear()
                    break
                }
                if(variantFullyContained(region, currentVariant)) {
                    //This is the case where the variant is completely contained within the region
                    tempVariants.add(currentVariant)
                    currentVariantIdx++
                }
                else if(variantPartiallyContainedStart(region,currentVariant)) {
                    tempVariants.add(currentVariant)
                    break
                }
                else if(variantPartiallyContainedEnd(region, currentVariant)) {
                    tempVariants.add(currentVariant)
                    currentVariantIdx++
                }
                else if(variantAfterRegion(region, currentVariant)) {
                    //write out what is in tempVariants
                    if(tempVariants.isNotEmpty()) {
                        outputVariantMetadata.add(
                            convertGVCFRecordsToHVCFMetaData(sampleName,
                                region,
                                refRangeSeq,
                                tempVariants
                            )
                        )

                        tempVariants.clear()
                    }
                    //move up Bed region
                    break
                }
                else { //this is the case if the Variant is behind the BED region
                    //move up Variant
                    currentVariantIdx++
                }
            }

            if(tempVariants.isNotEmpty()) {
                outputVariantMetadata.add(convertGVCFRecordsToHVCFMetaData(
                    sampleName,
                    region,
                    refRangeSeq,
                    tempVariants
                ))
                tempVariants.clear()
            }
        }

        val metaDataWithSequence = addSequencesToMetaData(dbPath, outputVariantMetadata)
        val outputVariants = convertMetaDataToHVCFContexts(metaDataWithSequence, asmHeaders, dbPath)

        return outputVariants
    }

    /**
     * Function to see if the BED region is fully contained within a VariantContext
     * Indels are left-justified
     * Bed:       |---|
     * Var: |--------------|
     */
    fun bedRegionContainedInVariant(region: Pair<Position,Position>, variant: VariantContext) : Boolean {
        val end = if (variant.type == VariantContext.Type.SYMBOLIC) variant.end else variant.start
        return variant.contig == region.first.contig && variant.start <= region.first.position && end >= region.second.position
    }

    /**
     * Function to see if the VariantContext is fully contained within a BED region
     * Indels are left-justified
     * Bed: |--------------|
     * Var:       |---|
     */
    fun variantFullyContained(region: Pair<Position,Position>, variant: VariantContext) : Boolean {
        val end = if (variant.type == VariantContext.Type.SYMBOLIC) variant.end else variant.start
        return variant.contig == region.first.contig && variant.start >= region.first.position && end <= region.second.position
    }

    /**
     * Function to see if the start of the variant is partially contained in the BED region
     * Indels are left-justified
     * Bed: |--------------|
     * Var:              |---|
     */
    fun variantPartiallyContainedStart(region: Pair<Position,Position>, variant: VariantContext) : Boolean {
        val end = if (variant.type == VariantContext.Type.SYMBOLIC) variant.end else variant.start
        return variant.contig == region.first.contig &&
                variant.start >= region.first.position &&
                variant.start <= region.second.position &&
                end > region.second.position
    }

    /**
     * Function to see if the end of the variant is partially contained in the BED region
     * Indels are left-justified
     * Bed:      |--------------|
     * Var:    |---|
     */
    fun variantPartiallyContainedEnd(region: Pair<Position,Position>, variant: VariantContext) : Boolean {
        val end = if (variant.type == VariantContext.Type.SYMBOLIC) variant.end else variant.start
        return variant.contig == region.first.contig &&
                end <= region.second.position &&
                end >= region.first.position &&
                variant.start < region.first.position
    }

    /**
     * Function to see if the variant is after the bed region
     * Bed: |--------------|
     * Var:                   |---|
     */
    fun variantAfterRegion(region: Pair<Position,Position>, variant: VariantContext) : Boolean {
        return variant.contig == region.first.contig && variant.start > region.second.position
    }


    /**
     * Function to extract all the needed information out of the ASM gVCF record and put them into HVCFRecordMetadata objects
     * This will first try to resize the positions based on the ref start position and then will extract out all the other information.
     */
    fun convertGVCFRecordsToHVCFMetaData(sampleName: String, region: Pair<Position,Position>, refRangeSeq: NucSeq, variants: List<VariantContext> ) : HVCFRecordMetadata {
        //Take the first and the last variantContext
        val firstVariant = variants.first()
        val lastVariant = variants.last()

        //val check strandedness of the variants
        val firstStrand = firstVariant.getAttributeAsString("ASM_Strand","+")

        val lastStrand = lastVariant.getAttributeAsString("ASM_Strand","+")
        //Resize the first and last variantContext ASM start and end based on the regions
        var newASMStart = resizeVariantContext(firstVariant, region.first.position, firstStrand)
        if(newASMStart == -1) {
            newASMStart = if(firstStrand == "+") firstVariant.getAttributeAsInt("ASM_Start",region.first.position)
                else firstVariant.getAttributeAsInt("ASM_End",region.first.position)
        }

        var newASMEnd = resizeVariantContext(lastVariant, region.second.position, lastStrand)
        if(newASMEnd == -1) {
            newASMEnd = if(lastStrand == "+") lastVariant.getAttributeAsInt("ASM_End",region.second.position)
                else lastVariant.getAttributeAsInt("ASM_Start",region.second.position)
        }

        val regions = buildNewAssemblyRegions(newASMStart,newASMEnd,variants)


        return HVCFRecordMetadata(sampleName=sampleName, refSeq = refRangeSeq.toString(), asmSeq = "",
            refContig = region.first.contig, refStart = region.first.position, refEnd = region.second.position,
            regions)

    }

    /**
     * Function to build the new assembly region coordinates based on the new Start and end and the list of VariantContexts
     * Any consecutive regions should be merged together so we do not make the eventual string too long
     * The output will be a List<Pair<Position,Position>> which will be the new coordinates for the all the  assembly regions
     */
    fun buildNewAssemblyRegions(newStart: Int, newEnd: Int, variants: List<VariantContext>) : List<Pair<Position,Position>> {
        val variantsConverted = variants.map { convertVariantContextToPositionRange(it) }

        //resize the first and last position based on the strand
        val resizedFirst = resizePositionRange(variantsConverted.first(),newStart,true)
        val resizedLast = resizePositionRange(variantsConverted.last(),newEnd,false)

        //merge the first and last with the rest of the variants
        val mergedVariants = mutableListOf<Pair<Position,Position>>()
        if(variantsConverted.size == 1) {
            val resizedFirstAndLast = resizePositionRange(resizePositionRange(variantsConverted.first(), newStart, true), newEnd, false)
            mergedVariants.add(resizedFirstAndLast)
        } else {
            mergedVariants.add(resizedFirst) // add the first variant
            if (variantsConverted.size > 2) { // add any variants in the middle
                mergedVariants.addAll(variantsConverted.subList(1, variantsConverted.size - 1))
            }
            mergedVariants.add(resizedLast) // add the last variant
        }

        //merge the consecutive regions
        val mergedConsecutiveVariants = mergeConsecutiveRegions(mergedVariants)

        return mergedConsecutiveVariants
    }

    /**
     * Strand aware function to merge together consecutive assembly regions.  This is done to reduce the number of entries in the hvcf alt header.
     */
    fun mergeConsecutiveRegions(variants: List<Pair<Position,Position>>) : List<Pair<Position,Position>> {
        val mergedConsecutiveVariants = mutableListOf<Pair<Position,Position>>()
        var currentStart = variants.first().first
        var currentEnd = variants.first().second
        for(i in 1 until variants.size) {
            val nextStart = variants[i].first
            val nextEnd = variants[i].second

            //Check to see if the next region is only 1 bp long.  If so we need to check both normal and inverted boundaries and extend if it makes sense, if not reset the currentStart and currentEnd
            if(nextStart.position == nextEnd.position) {
                //Check to see if the next region is on the + strand
                //Using nextStart here as it equals nextEnd
                if(nextStart.position == currentEnd.position + 1 || nextStart.position == currentEnd.position -1) {
                    currentEnd = nextStart
                }
                else {
                    mergedConsecutiveVariants.add(Pair(currentStart,currentEnd))
                    currentStart = nextStart
                    currentEnd = nextEnd
                }
            }
            else if(currentEnd < currentStart && nextEnd < nextStart) {
                //This is the case where we have a variant that is on the - strand
                //We need to check if the next variant is consecutive
                if(nextStart.position == (currentEnd.position - 1)) {
                    currentEnd = nextEnd
                }
                else {
                    mergedConsecutiveVariants.add(Pair(currentStart,currentEnd))
                    currentStart = nextStart
                    currentEnd = nextEnd
                }
            }
            else if(nextStart.position == (currentEnd.position + 1)) {
                currentEnd = nextEnd
            }
            else {
                mergedConsecutiveVariants.add(Pair(currentStart,currentEnd))
                currentStart = nextStart
                currentEnd = nextEnd
            }
        }
        mergedConsecutiveVariants.add(Pair(currentStart,currentEnd))
        return mergedConsecutiveVariants
    }

    /**
     * Function to convert a VariantContext into a Pair<Position,Position> which will be the assembly starts and ends of the variantContext
     */
    fun convertVariantContextToPositionRange(variant: VariantContext) : Pair<Position,Position> {
        //get out the assembly coords
        val contig = variant.getAttributeAsString("ASM_Chr","")
        val start = variant.getAttributeAsInt("ASM_Start",variant.start)
        val end = variant.getAttributeAsInt("ASM_End",variant.end)
        return Pair(Position(contig, start), Position(contig, end))
    }

    /**
     * Function to resize the Position range based on the new position.  If isFirst is true then it will resize the start position, otherwise it will resize the end position
     */
    fun resizePositionRange(positionRange: Pair<Position,Position>, newPosition : Int, isFirst: Boolean) : Pair<Position,Position> {
        return if(isFirst) {
            //Slide the start position to the new position
            Pair(Position(positionRange.first.contig,newPosition),positionRange.second)
        } else {
            //Slide the end position to the new position
            Pair(positionRange.first,Position(positionRange.second.contig,newPosition))
        }
    }


    /**
     * This function will bulk load sequences in from the AGC record and then will associate the returned sequences
     * with the metadata record which contains the coordiantes for the query and will add in the asmSeq.
     */
    fun addSequencesToMetaData(dbPath: String, metadata: List<HVCFRecordMetadata>) : List<HVCFRecordMetadata> {
        //get out the assembly coordinates and build them into the regions
        val metaDataToRangeLookup = metadata.map {
            val queries = mutableListOf<String>()
            val displayNames = mutableListOf<String>()

            for(range in it.asmRegions) {
                if(range.first.position-1 > range.second.position-1) {
                    queries.add("${range.first.contig}@${it.sampleName}:${range.second.position-1}-${range.first.position-1}")
                    displayNames.add("${range.first.contig}:${range.second.position-1}-${range.first.position-1}")
                }
                else {
                    queries.add("${range.first.contig}@${it.sampleName}:${range.first.position - 1}-${range.second.position - 1}")
                    displayNames.add("${range.first.contig}:${range.first.position-1}-${range.second.position-1}")
                }
            }

            Triple(it,queries, displayNames)
        }

        val ranges = metaDataToRangeLookup.flatMap { it.second }

        val seqs = retrieveAgcContigs(dbPath,ranges)

        return metaDataToRangeLookup.map { it.first.copy(asmSeq = buildSeq(seqs,it.third,it.first)) } //This is a useful way to keep things immutable
    }


    /**
     * Function to build the haplotype sequence based on the list of display regions and the given haplotype sequence object.
     * The sequence is already extracted out of AGC and stored in the seqs map.
     * The seqs map is keyed by a Pair of (sampleName, displayRegion) and the value is the NucSeq object.
     * The Pair may look something like ("B97", "1:1-1000") or ("B97", "chr1")
     */
    fun buildSeq(seqs: Map<Pair<String,String>,NucSeq> ,displayRegions : List<String>, hvcfRecordMetadata: HVCFRecordMetadata) : String {
        val hapSeqRegions = hvcfRecordMetadata.asmRegions

        return displayRegions.mapIndexed{ idx, currentDisplayRegion ->
            val currentHapSeqRegion = hapSeqRegions[idx]

            val seq = seqs[Pair(hvcfRecordMetadata.sampleName,currentDisplayRegion)]!!

            //Means it is the first region
            if(currentHapSeqRegion.first.position > currentHapSeqRegion.second.position) {
                //Means it needs to be reverse complemented
                seq.reverse_complement().seq()
            }
            else {
                seq.seq()
            }
        }.joinToString()
    }

    /**
     * Simple function to convert the all the HVCFRecordMetadata records into VariantContext records
     */
    fun convertMetaDataToHVCFContexts(metaData: List<HVCFRecordMetadata>, asmHeaders: MutableMap<String,VCFHeaderLine>, dbPath:String): List<VariantContext> {
        return metaData.map { convertMetaDataRecordToHVCF(it, asmHeaders, dbPath) }
    }

    /**
     * Simple function to convert a single metadata record into a VariantContext.
     * This will also create the ALT tag and add it to the asmHeaders object for use during export.
     */
    fun convertMetaDataRecordToHVCF(metaDataRecord: HVCFRecordMetadata, asmHeaders: MutableMap<String, VCFHeaderLine>, dbPath: String): VariantContext {
        val assemblyHaplotypeSeq:String = metaDataRecord.asmSeq
        //md5 hash the assembly sequence
        val assemblyHaplotypeHash = getChecksumForString(assemblyHaplotypeSeq)
        check(metaDataRecord.refSeq.isNotEmpty()) { "Reference sequence is empty" }
        //md5 has the refSequence
        val refSeqHash = getChecksumForString(metaDataRecord.refSeq)

        //create the asmHeader lines
        if(!asmHeaders.containsKey(assemblyHaplotypeHash)) {
            asmHeaders[assemblyHaplotypeHash] =
            VCFAltHeaderLine(
                "<ID=${assemblyHaplotypeHash}, Description=\"haplotype data for line: ${metaDataRecord.sampleName}\">," +
                        "Source=\"${dbPath}/assemblies.agc\",SampleName=\"${metaDataRecord.sampleName}\"," +
                        "Regions=\"${metaDataRecord.asmRegions.map { "${it.first.contig}:${it.first.position}-${it.second.position}" }.joinToString(",")}\"," +
                        "Checksum=\"${assemblyHaplotypeHash}\",RefChecksum=\"${refSeqHash}\",RefRange=\"${metaDataRecord.refContig}:${metaDataRecord.refStart}-${metaDataRecord.refEnd}\">",
                VCFHeaderVersion.VCF4_2
            )
        } else {
           myLogger.info("convertMetaDataRecordToHVCF: asmHeaders already contains key ${assemblyHaplotypeHash}")
        }


        //build a variant context of the HVCF with the hashes
        return createHVCFRecord(metaDataRecord.sampleName, Position(metaDataRecord.refContig,metaDataRecord.refStart),
            Position(metaDataRecord.refContig, metaDataRecord.refEnd ),
            Pair(metaDataRecord.refSeq[0].toString(), assemblyHaplotypeHash))
    }


    /**
     * Function will return -1 if unable to resize the variantcontext due to its type(mostly an INDEL)
     * If the requested position is outside of the current variants coordinates it will return the ASM_Start for + strand and ASM_End for - strand
     */
    fun resizeVariantContext(variant: VariantContext, position: Int, strand : String) : Int {
        //check to see if the variant is either a RefBlock or is a SNP with equal lengths
        return if(isVariantResizable(variant)) {
            when {
                position < variant.start -> variant.getAttributeAsInt("ASM_Start",variant.start)
                position > variant.end -> variant.getAttributeAsInt("ASM_End",variant.end)
                strand == "+" -> {
                    val offset = position - variant.start
                    variant.getAttributeAsInt("ASM_Start",variant.start) + offset
                }
                strand == "-" -> {
                    val offset = position - variant.start
                    variant.getAttributeAsInt("ASM_Start",variant.end) - offset
                }
                else -> -1
            }
        } else {
            -1
        }
    }

    /**
     * Function to check if a variant is resizable.  Only RefBlocks and SNPs are resizable
     */
    fun isVariantResizable(variant: VariantContext) : Boolean {
        return when {
            variant.getReference().baseString.length == 1 && variant.end - variant.start > 0 && variant.type == VariantContext.Type.SYMBOLIC -> true //refBlock
            variant.reference.baseString.length == variant.getAlternateAllele(0).baseString.length -> true //This covers both SNPs and multiallelic polymorphisms
            else -> false
        }
    }

    override fun run() {
        val dbPath = if (dbPath.isBlank()) {
            System.getProperty("user.dir")
        } else {
            dbPath
        }

        // Verify the tiledbURI
        // If it doesn't an exception will be thrown
        val validDB = verifyURI(dbPath,"hvcf_dataset")

        createASMHvcfs(dbPath, bed, referenceFile, mafDir, outputDir)
    }

}<|MERGE_RESOLUTION|>--- conflicted
+++ resolved
@@ -89,16 +89,9 @@
                 if (gvcfVariants.size == 1){
                     myLogger.info("createASMHvcfs: gvcfVariants.size == 1")
                     val sampleName = gvcfVariants.keys.first()
-<<<<<<< HEAD
-                    val variants = gvcfVariants.values.first()
-                    println("createASMHvcfs: processing sampleName = $sampleName")
-                    val gvcfHeader = createHeaderWithLengths(sampleName, refGenomeSequence, setOf())
-                    exportVariantContext(gvcfHeader, variants, "${outputDirName}/${it.nameWithoutExtension}.g.vcf")
-=======
                     val variants = gvcfVariants.values.first().sortedWith(VariantContextComparator(contigList))
                     myLogger.info("createASMHvcfs: processing sampleName = $sampleName")
                     exportVariantContext(sampleName, variants, "${outputDirName}/${it.nameWithoutExtension}.g.vcf",refGenomeSequence, setOf())
->>>>>>> 4d29920e
                     bgzipAndIndexGVCFfile("${outputDirName}/${it.nameWithoutExtension}.g.vcf")
 
                     val asmHeaderLines = mutableMapOf<String,VCFHeaderLine>()
@@ -107,14 +100,8 @@
                     val hvcfVariants = convertGVCFToHVCF(dbPath,sampleName, ranges, variants, refGenomeSequence, dbPath, asmHeaderLines)
                     val asmHeaderSet = asmHeaderLines.values.toSet()
                     //export the hvcfRecords
-<<<<<<< HEAD
-                    println("createASMHvcfs: calling exportVariantContext for $sampleName")
-                    val hvcfHeader = createHeaderWithLengths(sampleName, refGenomeSequence, asmHeaderSet)
-                    exportVariantContext(hvcfHeader, hvcfVariants, "${outputDirName}/${it.nameWithoutExtension}.h.vcf")
-=======
                     myLogger.info("createASMHvcfs: calling exportVariantContext for $sampleName")
                     exportVariantContext(sampleName, hvcfVariants, "${outputDirName}/${it.nameWithoutExtension}.h.vcf",refGenomeSequence, asmHeaderSet)
->>>>>>> 4d29920e
                     //bgzip the files
                     bgzipAndIndexGVCFfile("${outputDirName}/${it.nameWithoutExtension}.h.vcf")
                 } else if (gvcfVariants.size == 2) {
@@ -122,22 +109,16 @@
                     val gvcfOutput = "${outputDirName}/${it.nameWithoutExtension}.g.vcf"
                     val outputNames = MAFToGVCF().twoOutputFiles(gvcfOutput)
                     gvcfVariants.entries.forEachIndexed { index, (name, variants) ->
-<<<<<<< HEAD
-                        val gvcfHeader = createHeaderWithLengths(name, refGenomeSequence, setOf())
-                        exportVariantContext(gvcfHeader, variants, outputNames[index])
-=======
                         val sortedVariants = variants.sortedWith(VariantContextComparator(contigList))
                         val outputFile =
                             exportVariantContext(name, sortedVariants, outputNames[index], refGenomeSequence, setOf())
->>>>>>> 4d29920e
                         bgzipAndIndexGVCFfile(outputNames[index])
                         val asmHeaderLines = mutableMapOf<String,VCFHeaderLine>()
                         //convert the GVCF records into hvcf records
                         val hvcfVariants = convertGVCFToHVCF(dbPath,sampleName, ranges, sortedVariants, refGenomeSequence, dbPath, asmHeaderLines)
                         val asmHeaderSet = asmHeaderLines.values.toSet()
                         //export the hvcfRecords
-                        val hvcfHeader = createHeaderWithLengths(sampleName, refGenomeSequence, asmHeaderSet)
-                        exportVariantContext(hvcfHeader, hvcfVariants, "${outputDirName}/${it.nameWithoutExtension}.h.vcf")
+                        exportVariantContext(sampleName, hvcfVariants, "${outputDirName}/${it.nameWithoutExtension}.h.vcf",refGenomeSequence, asmHeaderSet)
                         //bgzip the files
                         bgzipAndIndexGVCFfile("${outputDirName}/${it.nameWithoutExtension}.h.vcf")
                     }
