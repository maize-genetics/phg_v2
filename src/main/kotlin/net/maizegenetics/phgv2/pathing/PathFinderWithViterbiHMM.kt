--- conflicted
+++ resolved
@@ -79,7 +79,6 @@
             return Pair(haplotypeList, likelyParentList)
         }
 
-<<<<<<< HEAD
         fun findBestDiploidPath(readMap: Map<ReferenceRange, Map<List<String>, Int>>): List<List<String>> {
 
             val haplotypeList = listOf(mutableListOf<String>(), mutableListOf<String>())
@@ -92,21 +91,6 @@
             }
             return haplotypeList
         }
-=======
-
-//        fun findBestDiploidPath(): List<List<String>> {
-//
-//            val haplotypeList = listOf(mutableListOf<HaplotypeNode>(), mutableListOf<HaplotypeNode>())
-//            graph.chromosomes().forEach { chr ->
-//                val start = System.nanoTime()
-//                val chrLists = diploidViterbi(chr, readMap)
-//                myLogger.info("Elapsed time for chr $chr: ${(System.nanoTime() - start) / 1e9} sec.")
-//                haplotypeList[0].addAll(chrLists[0])
-//                haplotypeList[1].addAll(chrLists[1])
-//            }
-//            return haplotypeList
-//        }
->>>>>>> b7fcc82d
 
         /**
          * This method takes a graph and  a single chromosome and read mappings and returns a list of HaplotypeNodes that
@@ -271,7 +255,6 @@
         ): List<List<String>> {
             myLogger.info("Finding path for chromosome $chrom using diploidViterbi")
 //            val rangeToNodesMap = graph.tree(chrom)
-<<<<<<< HEAD
             val sampleGameteSet = graph.sampleGametesInGraph()
             val sampleGametePairs =
                 sampleGameteSet.map { firstName -> sampleGameteSet.map { secondName -> Pair(firstName, secondName) } }.flatten()
@@ -279,154 +262,6 @@
             val numberOfSampleGametes = sampleGameteSet.size
             val numberOfStates = numberOfSampleGametes * numberOfSampleGametes
             var elapsedTimeForPathLoop = 0L
-=======
-//            val taxaSet = graph.taxaInGraph().map { it.name }.toSortedSet()
-//            val taxaNamePairs =
-//                taxaSet.map { firstName -> taxaSet.map { secondName -> Pair(firstName, secondName) } }.flatten()
-//            val lnSameGameteProb = log(sameGameteProbability, E)
-//            val numberOfTaxa = taxaSet.size
-//            val numberOfStates = numberOfTaxa * numberOfTaxa
-//            var elapsedTimeForPathLoop = 0L
-//
-//            //diagnostic counters for discarded ranges:
-//            //countTooFewReads, countTooManyReadsPerKB, countReadsEqual, countDiscardedRanges
-//            val counters = IntArray(4) { 0 }
-//
-//            //create emission and transition probability
-//            val emissionProb = DiploidEmissionProbability(rangeToNodesMap, readMap, probCorrect)
-//            val transitionProb =
-//                DiploidTransitionProbabilityWithInbreeding(taxaSet.size, sameGameteProbability, inbreedCoef)
-//
-//            val rangeToNodesMapIter = rangeToNodesMap.entries.iterator()
-//            var rangeIndex = 0
-//
-//            var initialEntry =
-//                rangeToNodesMapIter.next()  //entry key is ReferenceRange, entry value is List<HaplotypeNode>
-//            while (!useRange(
-//                    readMap[initialEntry.key],
-//                    counters,
-//                    initialEntry.key,
-//                    initialEntry.value
-//                ) && rangeToNodesMapIter.hasNext()
-//            ) {
-//                initialEntry = rangeToNodesMapIter.next()
-//                rangeIndex++
-//            }
-//
-//            //for each ordered pair of taxa create a new path
-//            //For that need a map of taxa pair to node pair index in order to get emission probabilities
-//            //Creating the taxa pair to node pair index makes it unnecessary to split the graph by taxa first
-//            //However, the missing taxa node has to be added so that all taxa are in all reference ranges
-//            //nodes may have a taxaList with multiple taxa. In that case, all possible taxa pairs should map to same index
-//            val currentNodePairs = initialEntry.value.map { firstNode ->
-//                initialEntry.value.map { secondNode ->
-//                    Pair(
-//                        firstNode,
-//                        secondNode
-//                    )
-//                }
-//            }.flatten()
-//            val taxaPairToIndexMap = taxaPairToIndexMapFromNodePairs(currentNodePairs)
-//
-//            //map of trellis states to node pair index. The taxa Int pair index is the state
-//            val nodePairIndexByState = taxaNamePairs.map { taxaPairToIndexMap[it] }
-//
-//            //create a path for every state
-//            var paths = (0 until numberOfStates).map { index ->
-//                val nodePairIndex = nodePairIndexByState[index]
-//                check(nodePairIndex != null) { "node pair index is missing for " }
-//                val logEmissionP = emissionProb.getLnProbObsGivenState(nodePairIndex, rangeIndex)
-//                DiploidPathNode(null, currentNodePairs[nodePairIndex], index, logEmissionP)
-//            }
-//
-//            while (rangeToNodesMapIter.hasNext()) {
-//                //for each node in the next range find the maximum value of path probability * transition
-//                //actually only two to consider (1-r) * same taxon (switchProbability) and r/(n-1) * all other taxa
-//                //where n is number of taxa. Since the transition likelihood is the same for all n of the recombinant taxa,
-//                //only the most likely of those needs to be considered.
-//
-//                val nextEntry = rangeToNodesMapIter.next()
-//                rangeIndex++
-//                if (!useRange(readMap[nextEntry.key], counters, nextEntry.key, nextEntry.value)) {
-//                    continue
-//                }
-//                val newPaths = ArrayList<DiploidPathNode>()
-//
-//                //choose the most probable path from the previous range. If more than one, any one will do.
-//                val bestPath = paths.maxByOrNull { it.totalProbability }  //the most likely path in the previous range
-//                check(bestPath != null) { "no most likely path before range at ${nextEntry.key.chromosome().name}:${nextEntry.key.start()}" }
-//
-//                val currentNodePairs = nextEntry.value.map { firstNode ->
-//                    nextEntry.value.map { secondNode ->
-//                        Pair(
-//                            firstNode,
-//                            secondNode
-//                        )
-//                    }
-//                }.flatten()
-//                val taxaPairToIndexMap = taxaPairToIndexMapFromNodePairs(currentNodePairs)
-//                val nodePairIndexByState = taxaNamePairs.map { taxaPairToIndexMap[it] }
-//                val totalProbabilityArray = paths.map { it.totalProbability }.toDoubleArray()
-//
-//                val start = System.nanoTime()  //to time path finding loop
-//                for (state in 0 until numberOfStates) {
-//                    //find the most likely path leading to this node
-//                    //if the bestPath ends in the same taxa pair as this node, then that is the most likely path.
-//                    // create the new path and continue
-//                    val nodePairIndex = nodePairIndexByState[state]
-//                    check(nodePairIndex != null) { "node pair index is null" }
-//                    val pairEmissionProbability = emissionProb.getLnProbObsGivenState(nodePairIndex, rangeIndex)
-//
-//                    if (bestPath.state == state) {
-//                        newPaths.add(
-//                            DiploidPathNode(
-//                                bestPath,
-//                                currentNodePairs[nodePairIndex],
-//                                state,
-//                                bestPath.totalProbability + pairEmissionProbability + lnSameGameteProb
-//                            )
-//                        )
-//                    } else {
-//                        val (parentState, tmpProbability) = transitionProb.maxIndexAndProbabilityForTarget(
-//                            totalProbabilityArray,
-//                            state
-//                        )
-//
-//                        //for the best path, add emission probability to total probability then add to new paths
-//                        newPaths.add(
-//                            DiploidPathNode(
-//                                paths[parentState],
-//                                currentNodePairs[nodePairIndex],
-//                                state,
-//                                tmpProbability + pairEmissionProbability
-//                            )
-//                        )
-//                    }
-//                }
-//                elapsedTimeForPathLoop += System.nanoTime() - start
-//                paths = newPaths
-//            }
-//
-//            myLogger.info("Elapsed time for path loop = ${elapsedTimeForPathLoop / 1e9} seconds.")
-//
-//            //terminate
-//            //back track the most likely path to get two HaplotypeNode Lists
-//            var currentPathnode = paths.maxByOrNull { it.totalProbability }
-//            val nodeList1 = mutableListOf<HaplotypeNode>()
-//            val nodeList2 = mutableListOf<HaplotypeNode>()
-//            while (currentPathnode != null) {
-//                nodeList1.add(currentPathnode.hapnode.first)
-//                nodeList2.add(currentPathnode.hapnode.second)
-//                currentPathnode = currentPathnode.parent
-//            }
-//
-//            //the resulting node lists are last to first, so reverse it
-//            nodeList1.reverse()
-//            nodeList2.reverse()
-//            return listOf(nodeList1, nodeList2)
-//
-//        }
->>>>>>> b7fcc82d
 
             //diagnostic counters for discarded ranges:
             //countTooFewReads, countTooManyReadsPerKB, countReadsEqual, countDiscardedRanges
