package net.maizegenetics.phgv2.pathing

import com.github.ajalt.clikt.core.CliktCommand
import com.github.ajalt.clikt.parameters.options.option
import com.github.ajalt.clikt.parameters.options.required
import htsjdk.samtools.SAMRecord
import htsjdk.samtools.SamReaderFactory
import net.maizegenetics.phgv2.api.HaplotypeGraph
import net.maizegenetics.phgv2.api.ReferenceRange
import net.maizegenetics.phgv2.api.SampleGamete
import java.io.BufferedWriter
import java.io.File
import java.io.FileWriter

enum class AlignmentClass {
    PAIRUNIQUE, PAIRRARE, PAIRCOMMON, PAIRREADSPLIT, PAIRREADSPLITCONSEC, PAIRALIGNSPLIT, PAIRALIGNSPLITCONSEC, PAIROFFASM, UNALIGN,
    SINGLEUNIQUE, SINGLERARE, SINGLECOMMON, SINGLEALIGNSPLIT, SINGLEALIGNSPLITCONSEC,SINGLEOFFASM

}

/**
 * This class is to find edge case reads for use as integration tests for the read mapping pipeline
 *
 * IT IS CURRENTLY A WIP AND IS UNDER ACTIVE DEVELOPMENT
 */
class ExtractEdgeReads : CliktCommand( help = "Extract out Edge Case reads from SAMs/BAMs") {
    val bamDir by option(help = "Folder name where The BAM/SAM files are")
        .required()
    val hvcfDir by option(help = "Folder name where the HVCFS are")
        .required()
    val sampleName by option(help = "Sample name to use for the reads")
        .required()

    override fun run() {

        val hvcfFiles = File(hvcfDir).listFiles { file -> file.name.endsWith(".h.vcf") || file.name.endsWith(".h.vcf.gz") }.map { it.path }

        //load the graph in
        val graph = HaplotypeGraph(hvcfFiles)

        val bamFiles = File(bamDir).listFiles { file -> file.name.endsWith(".bam") || file.name.endsWith(".sam") }.map { it.path }

        //extract the edge reads
        for(bamFile in bamFiles) {
            extractReads(sampleName, bamFile, graph)
        }
        TODO("Not yet implemented")
    }

    fun extractReads(sampleName: String, bamFile: String, graph: HaplotypeGraph) {
        //load in the reads
        val samReader = SamReaderFactory.makeDefault().open(File(bamFile))
        val iterator = samReader.iterator()
        var currentReadId = ""
        var recordsForRead = mutableListOf<SAMRecord>()

        val hapIdToRefRangeMap = graph.hapIdToRefRangeMap()
        val hapIdsToSampleGametes = graph.hapIdsToSampleGametes()

        val numSampleGametes = graph.numSampleGametes()
        val refRangeToIndexMap = graph.refRangeStrToIndexMap()

        while(iterator.hasNext()) {
            val currentRecord = iterator.next()
            if(currentRecord.readName != currentReadId) {
                //process the reads
                processReads(sampleName, numSampleGametes, recordsForRead, hapIdToRefRangeMap, hapIdsToSampleGametes,refRangeToIndexMap)
                //reset the records
                recordsForRead = mutableListOf()
                currentReadId = currentRecord.readName
            }
            recordsForRead.add(currentRecord)
        }
        //process the last read alignments
        processReads(sampleName, numSampleGametes, recordsForRead, hapIdToRefRangeMap, hapIdsToSampleGametes, refRangeToIndexMap)
    }

    fun processReads(sampleName:String, numSampleGametes: Int, recordsForRead: List<SAMRecord>, hapIdToRefRangeMap: Map<String, List<ReferenceRange>>, hapIdToSampleGamete: Map<String,List<SampleGamete>>, refRangeToIndexMap: Map<String, Int>) {
        //Pair off the reads by their alignment to haplotype ids
        val recordsGroupedByContig = recordsForRead.groupBy { record -> hapIdToSampleGamete[record.contig]!! }.map { filterAlignmentToPair(it.value) }
        //For the pair only keep track of the best ones based on edit distance
        //We are looking for various edge cases
        classifyAlignments(sampleName, numSampleGametes,recordsGroupedByContig, hapIdToRefRangeMap, hapIdToSampleGamete, refRangeToIndexMap)
    }

    fun filterAlignmentToPair(records: List<SAMRecord>): Pair<SAMRecord?,SAMRecord?> {
        //these records are all hitting the same contig.  Need to split them by first in pair and second in pair
        val bestAlignments = records.groupBy { it.firstOfPairFlag }.map { keepBestAlignment(it.value) }
        return Pair(bestAlignments[0], bestAlignments[1])
    }

    fun keepBestAlignment(records : List<SAMRecord>) : SAMRecord? {
        return records.minByOrNull { it.getIntegerAttribute("NM") }
    }

    fun classifyAlignments(sampleName: String, numSampleGametes: Int ,records: List<Pair<SAMRecord?,SAMRecord?>>, hapIdToRefRangeMap: Map<String, List<ReferenceRange>>, hapIdToSampleGamete: Map<String, List<SampleGamete>>, refRangeToIndexMap: Map<String, Int>): AlignmentClass {
        return when {
//            records.size == 1 -> classifyUniqueAlignments(records)
            isSingle(records) -> classifySingleAlignments(sampleName, numSampleGametes, records, hapIdToRefRangeMap, hapIdToSampleGamete, refRangeToIndexMap)
            isPaired(records) -> classifyPairedAlignments(sampleName, numSampleGametes, records, hapIdToRefRangeMap, hapIdToSampleGamete, refRangeToIndexMap)
//            isReadSplit(records) -> classifyReadSplitAlignments(records)
//            isAlignSplit(records, hapIdToRefRangeMap) -> classifyAlignSplitAlignments(records)
//            records.size in 2 .. numSampleGametes/2 -> classifyRareAlignments(sampleName, numSampleGametes ,records, hapIdToRefRangeMap )

            else -> AlignmentClass.UNALIGN
        }
    }

    fun isSingle(records: List<Pair<SAMRecord?, SAMRecord?>>): Boolean {
        //check to see if all the records are single ended
        return records.map { it.first == null || it.second == null }.all { it }
    }


    fun isPaired(records: List<Pair<SAMRecord?, SAMRecord?>>): Boolean {
        //check to see if all the records are paired ended
        return records.map { it.first != null && it.second != null }.all { it }
    }

    //SINGLEUNIQUE, SINGLERARE, SINGLECOMMON, SINGLEALIGNSPLIT, SINGLEALIGNSPLITCONSEC,SINGLEOFFASM
    fun classifySingleAlignments(sampleName: String, numSampleGametes: Int, records: List<Pair<SAMRecord?,SAMRecord?>>, hapIdToRefRangeMap: Map<String, List<ReferenceRange>>, hapIdToSampleGamete: Map<String, List<SampleGamete>>, refRangeToIndexMap: Map<String, Int>) :AlignmentClass {
        //Check unique first then the splits and offASM and then rare vs common
        //We cant have readSplit as these are all single ended reads
        return when{
            records.size == 1 -> AlignmentClass.SINGLEUNIQUE
            isSingleAlignConsec(records,hapIdToRefRangeMap, refRangeToIndexMap) -> AlignmentClass.SINGLEALIGNSPLITCONSEC //Check consec first as its a subclass of AlignSplit
            isSingleAlignSplit(records,hapIdToRefRangeMap) -> AlignmentClass.SINGLEALIGNSPLIT
            isSingleOffASM(sampleName, records, hapIdToSampleGamete) -> AlignmentClass.SINGLEOFFASM
            records.size in 2 .. numSampleGametes/2 -> AlignmentClass.SINGLERARE
            else -> AlignmentClass.SINGLECOMMON
        }
    }


    fun classifyPairedAlignments(sampleName: String, numSampleGametes: Int, records: List<Pair<SAMRecord?,SAMRecord?>>, hapIdToRefRangeMap: Map<String, List<ReferenceRange>>, hapIdToSampleGamete: Map<String, List<SampleGamete>>, refRangeToIndexMap: Map<String, Int>) :AlignmentClass {
        TODO()
    }

    fun isSingleAlignSplit(records: List<Pair<SAMRecord?, SAMRecord?>>, hapIdToRefRangeMap: Map<String, List<ReferenceRange>>) : Boolean {
        //If one record has a different refRange than the others then it is an align split
        val refRangeSet = getRefRangesHit(records, hapIdToRefRangeMap)
        return refRangeSet.size > 1
    }

    private fun getRefRangesHit(
        records: List<Pair<SAMRecord?, SAMRecord?>>,
        hapIdToRefRangeMap: Map<String, List<ReferenceRange>>
    ): MutableSet<ReferenceRange> {
        val refRangeSet = mutableSetOf<ReferenceRange>()
        for (record in records) {
            val readOneHapId = record.first?.contig
            val readTwoHapId = record.second?.contig

            val currentRangeSet = mutableSetOf<ReferenceRange>()
            //Need to check nulls here
            if (readOneHapId != null) currentRangeSet.addAll(hapIdToRefRangeMap[readOneHapId]!!)
            if (readTwoHapId != null) currentRangeSet.addAll(hapIdToRefRangeMap[readTwoHapId]!!)

            refRangeSet.addAll(currentRangeSet)

        }
        return refRangeSet
    }


    fun isSingleAlignConsec(records: List<Pair<SAMRecord?,SAMRecord?>>, hapIdToRefRangeMap: Map<String, List<ReferenceRange>>, refRangeToIndexMap: Map<String,Int>) : Boolean {
        //get all the referenceRanges
        val refRangesHit = getRefRangesHit(records, hapIdToRefRangeMap)
        //if we have more than 2 refRanges then we are not consecutive
        return when {
            (refRangesHit.size > 2) -> false
            (refRangesHit.size == 1) -> false
            (refRangesHit.size == 2) -> {
                val refRangeIndexes = refRangesHit.map { refRangeToIndexMap[it.toString()]!! }
                (refRangeIndexes[0] + 1 == refRangeIndexes[1] || refRangeIndexes[0] - 1 == refRangeIndexes[1])
            }
            else -> false
        }
    }


    fun isSingleOffASM(sampleName: String, records: List<Pair<SAMRecord?, SAMRecord?>>, hapIdToSampleGamete: Map<String, List<SampleGamete>> ) :Boolean {
        //loop through the records and get out the hapIds
        val samplesHit = mutableSetOf<String>()
        for (record in records) {
            val readOneHapId = record.first?.contig
            val readTwoHapId = record.second?.contig

            //Need to check nulls here
            if (readOneHapId != null) samplesHit.addAll(hapIdToSampleGamete[readOneHapId]!!.map { it.name })
            if (readTwoHapId != null) samplesHit.addAll(hapIdToSampleGamete[readTwoHapId]!!.map { it.name })
        }
        //If that set does not contain the Sample Name return true as no alignment has our sample
        return !samplesHit.contains(sampleName)
    }

<<<<<<< HEAD
    private fun writeFastq(fastqFileName : String, fastq : List<SAMRecord>, order : String) {
        BufferedWriter(FileWriter("$order$fastqFileName")).use { writer ->
            for (record in fastq) {
                writer.write("@${record.readName}\n")
                writer.write("${record.readString}\n")
                writer.write("+\n")
                writer.write("${record.baseQualityString}\n")
            }
        }
    }

=======
    //    fun isReadSplit(records: List<Pair<SAMRecord?,SAMRecord?>>): Boolean {
    //        //If each pair of records hit different haplotypes then it is a read split
    //        var isReadSplit = false
    //        for(recordPair in records) {
    //            //Skip if one of the records is null
    //            if(recordPair.first == null || recordPair.second == null) {
    //                continue
    //            }
    //            if(recordPair.first?.contig != recordPair.second?.contig) {
    //                isReadSplit = true
    //                break
    //            }
    //        }
    //        return isReadSplit
    //    }
    //
    //    fun isAlignSplit(records: List<Pair<SAMRecord?,SAMRecord?>>, hapIdToRefRangeMap: Map<String, List<ReferenceRange>>): Boolean {
    //        //Check to see if all the records have a common refRange  if not its an align split
    //        var refRangeSet = setOf<ReferenceRange>()
    //        for(record in records) {
    //            val readOneHapId = record.first?.contig
    //            val readTwoHapId = record.second?.contig
    //
    //            val currentRangeSet = mutableSetOf<ReferenceRange>()
    //            //Need to check nulls here
    //            if(readOneHapId != null) currentRangeSet.addAll(hapIdToRefRangeMap[readOneHapId]!!)
    //            if(readTwoHapId != null) currentRangeSet.addAll(hapIdToRefRangeMap[readTwoHapId]!!)
    //
    //            if(currentRangeSet.isNotEmpty()) {
    //                refRangeSet = if(refRangeSet.isEmpty()) {
    //                    currentRangeSet
    //                } else {
    //                    refRangeSet.intersect(currentRangeSet)
    //                }
    //            }
    //            else {
    //                continue
    //            }
    //
    //            if(refRangeSet.isEmpty()) {
    //                return true
    //            }
    //        }
    //        return false
    //    }
    //
    //
    //    fun classifyUniqueAlignments(records: List<Pair<SAMRecord?,SAMRecord?>>): AlignmentClass {
    //        return when {
    //            records.first().first == null && records.first().second == null -> AlignmentClass.UNALIGN
    //            (records.first().first == null || records.first().second == null) -> AlignmentClass.SINGLEUNIQUE
    //            else -> AlignmentClass.PAIRUNIQUE
    //        }
    //    }
    //
    //    fun classifyRareAlignments(sampleName: String, numSampleGametes: Int, records: List<Pair<SAMRecord?,SAMRecord?>>, hapIdToRefRangeMap: Map<String, List<ReferenceRange>>): AlignmentClass {
    //        return when {
    //            //PAIRRARE
    //            //
    //            else -> AlignmentClass.UNALIGN
    //        }
    //    }
    //    fun classifyReadSplitAlignments(records: List<Pair<SAMRecord?,SAMRecord?>>): AlignmentClass {
    //        TODO()
    //    }
    //    fun classifyAlignSplitAlignments(records: List<Pair<SAMRecord?,SAMRecord?>>): AlignmentClass {
    //        TODO()
    //    }
>>>>>>> 82ff86f2
    /**
     * Function that exports the filtered down fastq files and a table of [readID] -> [HapID hits] to outputFileName
     */
    fun outputReadsAndHapIdSets(
        tableFileName: String,
        fastqFileName: String,
        // key = readId, values = alignments paired off by the correct strand that we want to export
        alignments: Map<String, List<Pair<SAMRecord, SAMRecord>>>
    ) {

        val fastq1 : MutableList<SAMRecord> = mutableListOf()
        val fastq2 : MutableList<SAMRecord> = mutableListOf()

        // Write the table to the file as tab-delimited text
        BufferedWriter(FileWriter(tableFileName)).use { writer ->
            writer.write("readID\tHapID hits\n")
            for ((readID, samlist) in alignments) {
                // add all HapIDs to hits
                val hits : MutableSet<String> = mutableSetOf<String>()
                for (pair in samlist) {
                    // if pair has base quality string, add to the fastq file list
                    if (pair.first.baseQualityString.isNotEmpty() && pair.second.baseQualityString.isNotEmpty()) {
                        fastq1.add(pair.first)
                        fastq2.add(pair.second)
                    }
                    // SAMRecord.contig gets HapID
                    hits.add(pair.first.contig)
                    hits.add(pair.second.contig)
                }
                writer.write("$readID\t${hits.joinToString(separator = ", ")}\n")
            }
        }
        // write fastq files
        writeFastq(fastqFileName, fastq1, "1")
        writeFastq(fastqFileName, fastq2, "2")
    }
}<|MERGE_RESOLUTION|>--- conflicted
+++ resolved
@@ -194,7 +194,7 @@
         return !samplesHit.contains(sampleName)
     }
 
-<<<<<<< HEAD
+
     private fun writeFastq(fastqFileName : String, fastq : List<SAMRecord>, order : String) {
         BufferedWriter(FileWriter("$order$fastqFileName")).use { writer ->
             for (record in fastq) {
@@ -206,7 +206,7 @@
         }
     }
 
-=======
+
     //    fun isReadSplit(records: List<Pair<SAMRecord?,SAMRecord?>>): Boolean {
     //        //If each pair of records hit different haplotypes then it is a read split
     //        var isReadSplit = false
@@ -275,7 +275,7 @@
     //    fun classifyAlignSplitAlignments(records: List<Pair<SAMRecord?,SAMRecord?>>): AlignmentClass {
     //        TODO()
     //    }
->>>>>>> 82ff86f2
+
     /**
      * Function that exports the filtered down fastq files and a table of [readID] -> [HapID hits] to outputFileName
      */
