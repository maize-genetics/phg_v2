--- conflicted
+++ resolved
@@ -208,7 +208,6 @@
                     if (discardSet.contains(hashValue)) continue
 
                     when {
-<<<<<<< HEAD
                         //if hash count >= numberOfHaplotype add it to the discard set
                         hashCount.value >= maxHaplotypes ->  {
                             if(keepMap.containsKey(hashValue)) {
@@ -216,14 +215,7 @@
                             }
                             discardSet.add(hashValue)
                         }
-=======
-                        //if hash count >= numberOfHaplotype add it to the discard set and remove it from the keep map (if there)
-                        hashCount.value >= maxHaplotypes -> {
-                            discardSet.add(hashValue)
-                            keepMap.remove(hashValue)
-                        }
-
->>>>>>> 94c61469
+
                         //if the hash is already in the keepSet, it has been seen in a previous reference range
                         //was this hash seen in the range immediately preceeding this one?
                         // so, remove it from the keep set and add it to the discard set
