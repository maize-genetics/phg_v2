package net.maizegenetics.phgv2.pathing

import biokotlin.seq.NucSeq
import com.github.ajalt.clikt.core.CliktCommand
import com.github.ajalt.clikt.parameters.options.default
import com.github.ajalt.clikt.parameters.options.flag
import com.github.ajalt.clikt.parameters.options.option
import com.github.ajalt.clikt.parameters.options.required
import com.github.ajalt.clikt.parameters.types.double
import com.github.ajalt.clikt.parameters.types.int
import com.github.ajalt.clikt.parameters.types.long
import it.unimi.dsi.fastutil.longs.Long2IntOpenHashMap
import it.unimi.dsi.fastutil.longs.Long2ObjectOpenHashMap
import it.unimi.dsi.fastutil.longs.LongOpenHashSet
import net.maizegenetics.phgv2.api.HaplotypeGraph
import net.maizegenetics.phgv2.api.ReferenceRange
import net.maizegenetics.phgv2.utils.*
import org.apache.logging.log4j.LogManager
import java.io.BufferedWriter
import java.io.File
import java.nio.file.Files
import java.util.*


import kotlin.math.ceil
import kotlin.math.min
import kotlin.time.DurationUnit
import kotlin.time.measureTimedValue

/**
 * Creates a Map of 32-mer hash -> hapid list for the haplotypes in a HaplotypeGraph. Only hashes observed
 * in exactly one reference range will be kept. Also, hashes will be retained only if they map to at
 * most [maxHaplotypeProportion] * the number of haplotyes in a reference range. Only hashes that pass the filter
 * ((hashValue and [hashMask]) == [hashFilterValue]) will be considered. For example, setting [hashMask] = 3u and [hashFilterValue] = 1u
 * only uses hashes from kmers ending in C. To filter on the final two positions set [hashMask] = 16u (0b1111).
 * [hashFilterValue] is based on the two bit encoding of nucleotides: A -> 0, C -> 1, G -> 2, T -> 3.
 * For example, the [hashFilterValue] for CG is 6u (0b0110).
 *
 * To use this class, ...
 */
class BuildKmerIndex: CliktCommand(help="Create a kmer index for a HaplotypeGraph. By default the file will be written " +
        "to <hvcfDir>/kmerIndex.txt") {

    private val myLogger = LogManager.getLogger(BuildKmerIndex::class.java)

    val dbPath by option(help = "Tile DB URI")
        .required() //Needs to be required now due to the agc archive

    val indexFile by option(help = "The full path of the kmer index file. Default = <hvcf-dir>/kmerIndex.txt")
        .default("")

    val maxHaplotypeProportion by option("-p", "--maxHapProportion", help = "only kmers mapping to less than or " +
            "equal to maxHapProportion of haplotypes in a reference range will be retained.Default = 0.75")
        .double()
        .default(0.75)

    val hashMask by option("-m", "--hashMask", help = "with hashFilter, used to mask kmers for filtering. " +
            "Default uses only the last kmer nucleotide. Only change this if you know what you are doing. Default = 3")
        .long()
        .default(3)

    val hashFilterValue by option("-f", "--hashFilter", help = "Only hashes that pass the filter" +
            " ((hashValue and hashMask) == hashFilter) will be considered. Do not change this value unless you know " +
            "what you are doing. Default = 1")
        .long()
        .default(1)

    val hvcfDir by option("--hvcf-dir", help = "Path to directory holding hVCF files. Data will be pulled directly from these files instead of querying TileDB")
        .required()//Todo: make this optional by adding .default("")

    val maxArgLength by option(help="The maximum argument length for a call to agc. This defaults to 200000. " +
            "If you get an error caused by a call to agc being too long try reducing this value.")
        .int()
        .default(200000)

    val noDiagnostics by option("-n", "--no-diagnostics", help = "Flag that will suppress writing of diagnostics.").flag()

    private val refrangeToAdjacentHashCount = mutableMapOf<ReferenceRange, Int>()
    private var runDiagnostics = true

    override fun run() {
        //build the haplotypeGraph
        myLogger.info("Start of BuildKmerIndex...")
        val graph = buildHaplotypeGraph()

        val hashToHapidMap = processGraphKmers(graph, dbPath, maxHaplotypeProportion,  hashMask, hashFilterValue)

        val kmerIndexFilename = if (indexFile == "") "${hvcfDir}/kmerIndex.txt" else indexFile

        //save the kmerIndex
        saveKmerHashesAndHapids(graph, kmerIndexFilename, hashToHapidMap)

        if (noDiagnostics) {
            runDiagnostics = false
            myLogger.info("BuildKmerIndex: Diagnostic output will not be written because the --no-diagnostic flag was set.")
        }
        else writeDiagnostics(refrangeToAdjacentHashCount)

    }

    private fun buildHaplotypeGraph(): HaplotypeGraph {
        val timedValue = measureTimedValue {
            if(hvcfDir != "") {
                val pathList = File(hvcfDir).listFiles { file -> file.name.endsWith(".h.vcf") || file.name.endsWith(".h.vcf.gz") }.map { it.path }
                HaplotypeGraph(pathList)
            }
            else {
                //Load in the TileDB
                TODO("TileDB VCF Reader Not implemented yet.  Please run with --hvcf-dir")
            }
        }

        myLogger.info("HaplotypeGraph built in ${timedValue.duration.toDouble(DurationUnit.MILLISECONDS)} ms.")
        return timedValue.value
    }

    /**
     * Finds the set of kmers meeting the conditions set by [maxHaplotypeProportion], the maximum proportion of
     * haplotypes in a reference range, and [hashMask] and [hashFilterValue], which determine which nucleotide(s)
     * are required to be in the final postion(s) of a kmer.
     *
     * This returns a HashMap of hash -> hapid list for all the kmers in the keep set.
     * Which allows the export to not need to do a second pass over the sequences to get the set of hapIds which contain the unique kmers.
     */
    fun processGraphKmers(graph: HaplotypeGraph, dbPath: String, maxHaplotypeProportion: Double=.75,
                                        hashMask: Long = 3, hashFilterValue:Long = 1) : Long2ObjectOpenHashMap<Set<String>> {
        //keepMap is a map of hash -> Set of haplotype ids
        val keepMap = Long2ObjectOpenHashMap<Set<String>>()

        //discardSet is a Set of hashes
        val discardSet = LongOpenHashSet()
        val startTime = System.nanoTime()
        val sampleGametes = graph.sampleGametesInGraph()

        val contigRangesMap = graph.rangesByContig()

        //needed for diagnostics
        val refRangeToIndexMap = graph.refRangeToIndexMap()
        val hapidToRefrangeMap = graph.hapIdToRefRangeMap()

        for (chr in contigRangesMap.keys) {
            //get all sequence for this chromosome
            val agcRequestLists = rangeListsForAgcCommand(graph, contigRangesMap, chr)
<<<<<<< HEAD
            val agcChromSequence = if (agcRequestLists.sampleContigList.isNotEmpty()) retrieveAgcContigs(dbPath, agcRequestLists.sampleContigList)
=======
            val agcChromSequence = if (agcRequestLists.sampleContigList.isNotEmpty()) {
                myLogger.info("sampleContigList size = ${agcRequestLists.sampleContigList.size}, first element = ${agcRequestLists.sampleContigList[0]}")
                retrieveAgcContigs(dbPath, agcRequestLists.sampleContigList)
            }
>>>>>>> 296bfa6d
            else emptyMap()
            val agcOtherRegionSequence: Map<Pair<String,String>, NucSeq> = if (agcRequestLists.otherRegionsList.isNotEmpty()) getAgcSequenceForRanges(agcRequestLists.otherRegionsList)
            else emptyMap()

            //iterate through refranges, generate kmers from the sequence
            for (refrange in contigRangesMap[chr]!!) {
                val hapidToSampleMap = graph.hapIdToSampleGametes(refrange)

                //if there are any null haplotypes add 1 to the number of hapids (hapidToSampleMap.size)
                //The reason is that if a read maps to all non-null haplotypes, it is still informative if there are null haplotypes
                val numberOfSampleGametesWithHapids = hapidToSampleMap.values.sumOf { it.size }
                val hasNullHaplotypes = numberOfSampleGametesWithHapids < sampleGametes.size
                val maxHaplotypes = if (hasNullHaplotypes) ceil((hapidToSampleMap.size + 1) * maxHaplotypeProportion)
                else ceil(hapidToSampleMap.size * maxHaplotypeProportion)

                //map haplotype ids to the sequence for that hapid
                val hapidToSequencMap = mutableMapOf<String, List<String>>()
                for (hapid in hapidToSampleMap.keys) {
                    //checked for altHeader existence already
                    val altHeader = graph.altHeader(hapid)!!
                    val sequenceList = altHeader.regions.map { region ->
                        val inThisChrom = region.first.contig == chr
                        if (inThisChrom) {
                            //translate from 1-based Position to 0-based nucseq coordinates
                            val seqRange = if (region.first.position <= region.second.position) (region.first.position - 1..region.second.position - 1)
                            else (region.second.position - 1..region.first.position - 1)
                            agcChromSequence[Pair(altHeader.sampleName(), chr)]?.get(seqRange)?.seq() ?:""
                        } else {
                            agcOtherRegionSequence[Pair(altHeader.sampleName(), regionToString(region))]?.seq() ?:""
                        }
                    }
                    hapidToSequencMap[hapid] = sequenceList
                }

                val (kmerHashCounts, longToHapIdMap) = countKmerHashesForHaplotypeSequence(hapidToSequencMap, hashMask, hashFilterValue)
                for (hashCount in kmerHashCounts.entries) {
                    val hashValue = hashCount.key

                    //if the hash is in the discard set skip it
                    if (discardSet.contains(hashValue)) continue

                    when {
                        //if hash count >= numberOfHaplotype add it to the discard set
                        hashCount.value >= maxHaplotypes -> discardSet.add(hashValue)
                        //if the hash is already in the keepSet, it has been seen in a previous reference range
                        //was this hash seen in the range immediately preceeding this one?
                        // so, remove it from the keep set and add it to the discard set
                        keepMap.containsKey(hashValue) -> {
                            val hapidSet = keepMap.remove(hashValue)
                            if (runDiagnostics) {
                                //check whether kmer was seen in previous refrange
                                //hapidRefrangeIndexSet is the set of refrange indices of the refranges contain the hapids in hapidSet
                                //that is the refranges that contain this kmer (mostly but not always a single refrange)
                                val hapidRefrangeIndexSet = hapidSet.mapNotNull { hapidToRefrangeMap[it] }.flatten()
                                    .map { refRangeToIndexMap[it] }.toSet()
                                val wasPreviousRange = hapidRefrangeIndexSet.contains((refRangeToIndexMap[refrange] ?: 0)  - 1)
                                if (wasPreviousRange) {
                                    val oldCount = refrangeToAdjacentHashCount.getOrElse(refrange) {0}
                                    refrangeToAdjacentHashCount[refrange] = oldCount + 1
                                }
                            }
                            discardSet.add(hashValue)
                        }
                        else -> {
                            keepMap[hashValue] = longToHapIdMap[hashValue]
                        }
                    }
                }

            }

        }
        myLogger.debug("Finished building kmer keep set, keep set size = ${keepMap.size}, discard set size = ${discardSet.size}, elapse time ${(System.nanoTime() - startTime)/1e9} sec")

        return keepMap
    }

    private fun writeDiagnostics(adjacentHashCounts: Map<ReferenceRange, Int>) {
        val diagnosticFileName = "kmerIndexStatistics.txt"
        val diagnosticFilePath = if (indexFile.isBlank()) {
            File(hvcfDir).resolve(diagnosticFileName).absolutePath
        } else {
            File(indexFile).parentFile.resolve(diagnosticFileName).absolutePath
        }

        val tmpStats = Files.createTempFile("stats", ".txt").toString()

        //start by running KmerIndexStatistics
        val argList = listOf("--hvcf-dir", hvcfDir, "--index-file", indexFile, "--output-file", tmpStats)
        KmerIndexStatistics().main(argList)

        //Add the counts from adjacentHashCounts
        getBufferedReader(tmpStats).use { myReader ->
            getBufferedWriter(diagnosticFilePath).use { myWriter ->
                val header = myReader.readLine()
                myWriter.write("$header\tadjacentCount\n")
                var inputLine = myReader.readLine()
                while (inputLine  != null) {
                    val data = inputLine.split("\t")
                    val refrange = ReferenceRange.parse("${data[0]}:${data[1]}-${data[2]}")
                    val adjacentCount = adjacentHashCounts.getOrElse(refrange){0}
                    myWriter.write("$inputLine\t${adjacentCount}\n")
                    inputLine = myReader.readLine()
                }
            }
        }

    }

    private fun regionToString(region: Pair<Position,Position>): String {
        return if (region.first.position <= region.second.position) {
            "${region.first.contig}:${region.first.position - 1}-${region.second.position - 1}"
        } else {
            "${region.first.contig}:${region.second.position - 1}-${region.first.position - 1}"
        }
    }

    private fun getAgcSequenceForRanges(ranges: List<String>): Map<Pair<String,String>, NucSeq> {
        val argLength = ranges.sumOf { it.length } / ranges.size + 1
        val maxArgs = maxArgLength / argLength
        val sequenceMap = mutableMapOf<Pair<String,String>, NucSeq>()
        ranges.windowed(maxArgs, maxArgs, true).forEach {
            myLogger.debug("getting sequence for $it")
            sequenceMap.putAll(retrieveAgcContigs(dbPath, it))
        }
        return sequenceMap
    }

    /**
     * Function to count the kmerHashes for a single reference range's haplotype nodes.
     * This gets put in 2 sets of maps.
     * One for the hash counts and one for a hash to a list of hapIds which contain that hash.
     * The sequenceList input is a map of hapidId -> list of sequences
     */
    private fun countKmerHashesForHaplotypeSequence(sequenceMap: Map<String, List<String>>, hashMask: Long, hashFilterValue: Long) : Pair<Map<Long,Int>,Map<Long,Set<String>>> {
        //start by splitting sequence into subsequences without N's
        //mapOfHashes is a map of hash -> count of occurrences
        val mapOfHashes = Long2IntOpenHashMap()
        //mapOfHapIds is a map of hash -> Set of haplotype ids
        val mapOfHapIds = Long2ObjectOpenHashMap<MutableSet<String>>()

        for ((hapid, seqList) in sequenceMap) {
            for (sequenceWithNs in seqList) {
                //split sequence on N's then filter on length > 31 because we are looking for 32-mers
                val splitList = sequenceWithNs
                    .split("N+".toRegex())
                    .filter{it.length > 31}
                for (sequence in splitList) {
                    var previousHash = Pair(0L, 0L)

                    //for first 31 nucleotides just update the hash
                    for (nucleotide in sequence.subSequence(0..30)) {
                        previousHash = updateKmerHashAndReverseCompliment(previousHash, nucleotide)
                    }

                    //start using kmers starting with the 32nd nucleotide
                    for (nucleotide in sequence.subSequence(31 until sequence.length)) {
                        previousHash = updateKmerHashAndReverseCompliment(previousHash, nucleotide)
                        val minHash = min(previousHash.first, previousHash.second)
                        // Use only kmers with a specific ending nucleotide(s)
                        // hashMask determines how many positions will be used
                        // hashFilterValue determines which nucleotide will be kept at that position
                        //at this point the hash value, which is a ULong, must be converted to a Long in order to make
                        //use of the fastutils Long2IntOpenHashMap
                        if ((minHash and hashMask) == hashFilterValue) {
                            mapOfHashes.addTo(minHash,1)
                            if(mapOfHapIds.containsKey(minHash)) {
                                mapOfHapIds[minHash].add(hapid)
                            }
                            else {
                                mapOfHapIds[minHash] = mutableSetOf(hapid)
                            }
                        }
                    }
                }
            }


        }
        return Pair(mapOfHashes,mapOfHapIds)
    }

    /**
     * Function to save the kmer hash map to the specified file.
     */
    fun saveKmerHashesAndHapids(graph: HaplotypeGraph, filePath: String, kmerMapToHapIds: Long2ObjectOpenHashMap<Set<String>>) {
        //refRangeToHapidMap is a map of refRange -> (map of hapid -> index of hapid)
        val refRangeToHapIndexMap = graph.refRangeToHapIdMap()

        val hapIdToRefRangeMap = graph.hapIdToRefRangeMap()


        //Walk through the map and associate kmerLongs (the kmer hashes) with specific referenceRanges
        //refRangeToKmerSetMap is a map of refRange -> Set of kmer hashes
        val refRangeToKmerSetMap = getRefRangeToKmerSetMap(kmerMapToHapIds, hapIdToRefRangeMap)

        val startTime = System.nanoTime()

        getBufferedWriter(filePath).use { myWriter ->

            for((rangeCount, refrange) in refRangeToKmerSetMap.keys.withIndex()) {

                if(rangeCount % 1000 == 0) {
                    myLogger.info("Time Spent Processing output: ${(System.nanoTime() - startTime)/1e9} seconds.  Processed $rangeCount Ranges.")
                }
                //extract out the kmers for the refRange and export to file
                extractKmersAndExportIndexForRefRange(refRangeToKmerSetMap, refrange, kmerMapToHapIds, refRangeToHapIndexMap, myWriter)
            }
        }

        myLogger.info("Saved kmer mapping to $filePath, elapsed time ${(System.nanoTime() - startTime)/1e9} sec")
    }

    fun extractKmersAndExportIndexForRefRange(
        refRangeToKmerSetMap: Map<ReferenceRange, Set<Long>>,
        refrange: ReferenceRange,
        kmerMapToHapIds: Long2ObjectOpenHashMap<Set<String>>,
        refRangeToHapIndexMap: Map<ReferenceRange, Map<String, Int>>,
        myWriter: BufferedWriter
    ) {
        //Check to make sure the refRange maps have the correct keys.
        if(!refRangeToKmerSetMap.containsKey(refrange)) {
            myLogger.warn("No kmers associated with this refRange: $refrange")
            return
        }
        check(refRangeToHapIndexMap.containsKey(refrange)) { "Error no haplotypes associated with this refRange: $refrange" }

        val kmers = refRangeToKmerSetMap[refrange]!!

        //mapForRange is a map of kmer hash -> Set of hapid ids
        val mapForRange = kmers.associateWith { kmerMapToHapIds[it] }

        //generate map of hapidSet -> kmer hash list
        val hapidKmerHashMap = createHapIdToKmerMap(mapForRange)

        val numberOfHaplotypesInRange = refRangeToHapIndexMap[refrange]!!.size

        val numberOfHapSets = hapidKmerHashMap.size
        if (numberOfHapSets == 0) return  //skip to next refrange because there are no kmers here
        val (encodedHapSets, kmerHashOffsets) = buildEncodedHapSetsAndHashOffsets(
            numberOfHaplotypesInRange,
            numberOfHapSets,
            refRangeToHapIndexMap,
            refrange,
            hapidKmerHashMap
        )

        exportRefRangeKmerIndex(myWriter, refrange, encodedHapSets, kmerHashOffsets)
    }

    fun buildEncodedHapSetsAndHashOffsets(
        numberOfHaplotypesInRange: Int,
        numberOfHapSets: Int,
        refRangeToHapIndexMap: Map<ReferenceRange, Map<String, Int>>,
        refrange: ReferenceRange,
        hapidKmerHashMap: Map<Set<String>, List<Long>>
    ): Pair<BitSet, MutableList<Pair<Long, Int>>> {
        val numberOfBitsNeeded = numberOfHaplotypesInRange * numberOfHapSets
        //encodedHapSets is a BitSet containing all of the Hapsets seen in this reference range
        //each hapset is encoded with a series of bits equal to the number of haplotypes in the range
        //with the bits in this hapset set
        //the offset for each kmer is the offset for its associated hapset
        val encodedHapSets = BitSet(numberOfBitsNeeded)
        //make pairs of kmerHash, offset
        val kmerHashOffsets = mutableListOf<Pair<Long, Int>>()

        var offset = 0
        val hapidIndex = refRangeToHapIndexMap[refrange]
        check(hapidIndex != null) { "hapidIndex null for $refrange" }

        hapidKmerHashMap.entries.forEachIndexed { index, entry ->
            //this line encodes a haplotype set (hapset)
            for (hapid in entry.key) {
                val ndx = hapidIndex[hapid]
                if (ndx == null) myLogger.warn("BuildKmerIndex.buildEncodedHapSetsAndHashOffsets: ndx = null for hapid = $hapid.")
                else encodedHapSets.set(offset + ndx)
            }

            //this line stores a pair of kmerHash, offset for each kmer mapping to this haplotype set
            for (kmerHash in entry.value) kmerHashOffsets.add(Pair(kmerHash, offset))
            offset += numberOfHaplotypesInRange
        }
        return Pair(encodedHapSets, kmerHashOffsets)
    }

    fun exportRefRangeKmerIndex(
        myWriter: BufferedWriter,
        refrange: ReferenceRange,
        encodedHapSets: BitSet,
        kmerHashOffsets: List<Pair<Long, Int>>
    ) {
        //write the results of the range to a file
        //line 1: >rangeid
        myWriter.write(">$refrange\n")
        //line 2: long1,long2,...,longn (range has hapid sets encoded into a bitSet, which can be stored as longs)
        myWriter.write("${encodedHapSets.toLongArray().joinToString(",")}\n")
        //line 3: hash1,offset1,hash2,offset2,...,hashn,offsetn
        myWriter.write("${kmerHashOffsets.map { "${it.first}@${it.second}" }.joinToString(",")}\n")
    }

    /** Function to reverse the multimap from kmerHash -> Set of hapid ids to hapidSet -> List of kmer hashes
     *  This is needed to be able to encode the haplotype sets into a bitset
     */
    fun createHapIdToKmerMap(kmerMapForRange: Map<Long, Set<String>>): Map<Set<String>, List<Long>> {
        val hapidKmerHashMap = mutableMapOf<Set<String>, MutableList<Long>>()
        for (entry in kmerMapForRange.entries) {
            val kmerHashList = hapidKmerHashMap[entry.value]
            if (kmerHashList == null) hapidKmerHashMap.put(entry.value.toMutableSet(), mutableListOf(entry.key))
            else kmerHashList.add(entry.key)
        }
        return hapidKmerHashMap
    }

    /**
     * Function to create a map of refRange -> Set of kmer hashes based on the kmerMapToHapIds and hapIdToRefRangeMap
     */
    fun getRefRangeToKmerSetMap(
        kmerMapToHapIds: Long2ObjectOpenHashMap<Set<String>>,
        hapIdToRefRangeMap: Map<String, List<ReferenceRange>>
    ): Map<ReferenceRange, Set<Long>> {
        val refRangeToKmerSetMap = mutableMapOf<ReferenceRange, MutableSet<Long>>()
        for (kmerMap in kmerMapToHapIds.long2ObjectEntrySet()) {
            val kmer = kmerMap.longKey
            val hapidSet = kmerMap.value

            //use the most frequent reference range
            //all the haplotype ids map to the same refrange
            //rarely some kmers will map to additional ref ranges but not all
            //the most frequent ReferenceRange will be the one used to create this hapid set
            val referenceRangeList = hapidSet.mapNotNull { hapIdToRefRangeMap[it] }.flatten()
            val referenceRangeCounts = referenceRangeList.groupingBy { it }.eachCount()
            val currentRefRange = referenceRangeCounts.maxBy { it.value }.key
            if (refRangeToKmerSetMap.containsKey(currentRefRange)) {
                refRangeToKmerSetMap[currentRefRange]!!.add(kmer)
            } else {
                refRangeToKmerSetMap[currentRefRange] = mutableSetOf(kmer)
            }

        }
        return refRangeToKmerSetMap
    }


    companion object {
        //Coding for nucleotides is A -> 0, C -> 1, G -> 2, T -> 3
        //Generated by nuc_char shr 1 and 3
        val Avalue: Long = 0L
        val Cvalue: Long = 1L
        val Gvalue: Long = 2L
        val Tvalue: Long = 3L
        val revCompA = Tvalue shl 62
        val revCompC = Gvalue shl 62
        val revCompG = Cvalue shl 62
        val revCompT = Avalue shl 62

        /**
         * Updates hashes with the next nucleotide for both the kmer sequence and its reverse compliment.
         */
        fun updateKmerHashAndReverseCompliment(hashes: Pair<Long,Long>, nucleotide: Char): Pair<Long,Long> {
            return when (nucleotide) {
                'A' -> Pair((hashes.first shl 2) or Avalue, (hashes.second ushr 2) or revCompA)
                'T' -> Pair((hashes.first shl 2) or Tvalue, (hashes.second ushr 2) or revCompT)
                'G' -> Pair((hashes.first shl 2) or Gvalue, (hashes.second ushr 2) or revCompG)
                'C' -> Pair((hashes.first shl 2) or Cvalue, (hashes.second ushr 2) or revCompC)
                else -> throw java.lang.IllegalArgumentException("Attempted to update kmer hash with an invalid nucleotide character($nucleotide). Must be one of A,G,C,T")
            }
        }

        /**
         * sampleContigList is a list of Strings of the form contig@sample. otherRegionsList is a list
         * of Strings of the form contig@sample:xxx-yyy.
         */
        data class AgcLists(val sampleContigList: List<String>, val otherRegionsList: List<String>)

        /**
         * @param graph a [HaplotypeGraph]
         * @param contigRangesMap   a map of contigs -> list of [ReferenceRange] for that contig generated by graph.rangesByContig()
         * @param chr a chromosome (contig)
         *
         * @return  an [AgcLists] containing lists that can be used as part of an agc command
         *
         * This function uses the alt header regions to make lists of contigs or ranges that can be used as part of
         * an agc command to get all the sequence for a chromosome from a [HaplotypeGraph].
         */
        fun rangeListsForAgcCommand(graph: HaplotypeGraph, contigRangesMap: Map<String, List<ReferenceRange>>, chr: String): AgcLists {
            require(contigRangesMap.containsKey(chr)) {"In BuildKmerIndex.rangeListsForAgcCommand() chr is not in contigRangesMap."}
            //If at least half the ranges in a chromosome come from the sample contig, add the contig to the list of
            //  contig@sample to be retrieved. Otherwise add the individual ranges to otherRegions.
            val minRangeCount = 0.5 * contigRangesMap[chr]!!.size

            //sampleNameToRegionsMap is a map of sample -> (map of contig -> set of ranges in that contig)
            val sampleNameToRegionsMap = mutableMapOf<String, MutableMap<String,MutableSet<String>>>()
            for (refrange in contigRangesMap[chr]!!) {
                for (hapid in graph.hapIdToSampleGametes(refrange).keys) {
                    val altheader = graph.altHeader(hapid)
                    check(altheader != null) {"altheader null for $hapid in $refrange"}
                    val sampleName = altheader.sampleName()
                    //regionsMap is a map of contig -> set of ranges in that contig
                    val regionsMap = sampleNameToRegionsMap.getOrPut(sampleName){mutableMapOf()}
                    val regions = altheader.regions

                    //for each range in region, that range is added to regionsMap for the sample
                    for (region in regions) {
                        val rangeSet = regionsMap.getOrPut(region.first.contig) { mutableSetOf() }
                        val rangeStr = if (region.first.position <= region.second.position) "${region.first.position}-${region.second.position}"
                        else "${region.second.position}-${region.first.position}"
                        rangeSet.add(rangeStr)
                    }
                }
            }

            //For each sample name, remove from its regionsMap the contig with the highest range count if the count exceeds minRangeCount
            //For each sample-contig combination removed, add the string "contig@sampleName" to the sampleContigList
            val sampleContigList = mutableListOf<String>()
            val otherRegions = mutableListOf<String>()
            for ((sampleName, regionsMap) in sampleNameToRegionsMap.entries) {
                val biggestEntry = regionsMap.entries.maxBy { (_, regionSet) -> regionSet.size }
                if (biggestEntry.value.size > minRangeCount) {
                    regionsMap.remove(biggestEntry.key)
                    sampleContigList.add("${biggestEntry.key}@$sampleName")
                }
                //add remaining entries to otherRegions
                for ((contig, rangeSet) in regionsMap) {
                    for (range in rangeSet) otherRegions.add("$contig@$sampleName:$range")
                }
            }

            return AgcLists(sampleContigList, otherRegions)
        }

    }
}<|MERGE_RESOLUTION|>--- conflicted
+++ resolved
@@ -141,14 +141,10 @@
         for (chr in contigRangesMap.keys) {
             //get all sequence for this chromosome
             val agcRequestLists = rangeListsForAgcCommand(graph, contigRangesMap, chr)
-<<<<<<< HEAD
-            val agcChromSequence = if (agcRequestLists.sampleContigList.isNotEmpty()) retrieveAgcContigs(dbPath, agcRequestLists.sampleContigList)
-=======
             val agcChromSequence = if (agcRequestLists.sampleContigList.isNotEmpty()) {
                 myLogger.info("sampleContigList size = ${agcRequestLists.sampleContigList.size}, first element = ${agcRequestLists.sampleContigList[0]}")
                 retrieveAgcContigs(dbPath, agcRequestLists.sampleContigList)
             }
->>>>>>> 296bfa6d
             else emptyMap()
             val agcOtherRegionSequence: Map<Pair<String,String>, NucSeq> = if (agcRequestLists.otherRegionsList.isNotEmpty()) getAgcSequenceForRanges(agcRequestLists.otherRegionsList)
             else emptyMap()
