--- conflicted
+++ resolved
@@ -24,10 +24,7 @@
     private var currentRefRange = ReferenceRange("none",0,0)
     private var currentEmissionProbabilities = mapOf<String, Double>()
     private var nullProbability : Double = -10.0
-<<<<<<< HEAD
-=======
     private val minProbability = Double.MIN_VALUE
->>>>>>> c8b10095
 
     /**
      * Returns the natural log of the probability of observing the read mapping counts for this range
@@ -79,17 +76,10 @@
                 .groupingBy { it.first }
                 .fold(0) { sum, pr -> sum + pr.second }
 
-<<<<<<< HEAD
-            //since a null haplotype should have 0 counts, assign it binom.probability(0)
-            nullProbability = ln( binom.probability( 0) )
-            return haplotypes.associateWith { hapid ->
-                val prob = binom.probability(hapidCountMap[hapid] ?: 0).coerceAtLeast(Double.MIN_VALUE)
-=======
             //since a null haplotype should have 0 counts, assign it min
             nullProbability = ln( binom.probability( 0).coerceAtLeast(minProbability) )
             return haplotypes.associateWith { hapid ->
                 val prob = binom.probability(hapidCountMap[hapid] ?: 0).coerceAtLeast(minProbability)
->>>>>>> c8b10095
                 ln( prob )
             }
 
