package net.maizegenetics.phgv2.pathing.ropebwt

import biokotlin.util.bufferedWriter
import com.github.ajalt.clikt.core.CliktCommand
import com.github.ajalt.clikt.parameters.groups.mutuallyExclusiveOptions
import com.github.ajalt.clikt.parameters.groups.required
import com.github.ajalt.clikt.parameters.groups.single
import com.github.ajalt.clikt.parameters.options.convert
import com.github.ajalt.clikt.parameters.options.default
import com.github.ajalt.clikt.parameters.options.option
import com.github.ajalt.clikt.parameters.options.required
import com.github.ajalt.clikt.parameters.types.int
import net.maizegenetics.phgv2.api.HaplotypeGraph
import net.maizegenetics.phgv2.api.ReferenceRange
import net.maizegenetics.phgv2.cli.logCommand
import net.maizegenetics.phgv2.pathing.AlignmentUtils
import net.maizegenetics.phgv2.pathing.KeyFileData
import net.maizegenetics.phgv2.pathing.ReadInputFile
import org.apache.logging.log4j.LogManager
import java.io.BufferedInputStream
import java.io.BufferedReader
import java.io.File
import java.io.InputStreamReader


/**
 * MapReads will map read files independently to a pangenome indexed by ropeBWT3
 * This will create a standard read mapping file that can be used for path finding
 * Note that this will take some time to run.  Our internal tests show that WGS files can take about 20 minutes to run.
 * Each file from a pair are processed independently.
 */
class MapReads : CliktCommand(help="BETA: Map reads to a pangenome using ropeBWT3") {

    private val myLogger = LogManager.getLogger(MapReads::class.java)

    val index by option(help = "The full path of the ropebwt3 index file.")
        .required()

    val readInputFiles: ReadInputFile by mutuallyExclusiveOptions<ReadInputFile>(
        option("--key-file", help = "Name of tab-delimited key file.  Columns for samplename and filename are required.  If using paired end fastqs, a filename2 column can be included. A value must be entered for either --key-file or --read-files.").convert{ ReadInputFile.KeyFile(it) },
        option("--read-files", help = "Comma separated list of fastq files for a single sample.  Either 1(for single end) or 2(for paired end) files can be input at a time this way.  Any more and an error will be thrown.").convert{ ReadInputFile.ReadFiles(it) }
    ).single().required()

    val outputDir by option("-o", "--output-dir", help = "Name for output ReadMapping file Directory (Required)")
        .required()

    val hvcfDir by option(help = "Directory for the haplotype VCF files. These hvcfs will be used to filter the hits to only those that hit a single referenceRange.")
        .required()

    val threads by option(help = "Number of threads to use.")
        .int()
        .default(5)

    val minMemLength by option(help = "Minimum length of a match to be considered a match.")
        .int()
        .default(148)

    val maxNumHits by option(help = "Number of hits to report.  Note ropebwt can hit more than --max-num-hits but any alignment hitting more haplotypes than this will be ignored.")
        .int()
        .default(50)

    val condaEnvPrefix by option (help = "Prefix for the conda environment to use.  If provided, this should be the full path to the conda environment.")
        .default("")

    val maxStart by option(help = "Maximum start position for a read to be considered a match. Any alignments with a start above this will be ignored.")
        .int()
        .default(0)

    val minEnd by option(help = "Minimum end position for a read to be considered a match. Any alignments with an end below this will be ignored.")
        .int()
        .default(70)


    override fun run() {
        logCommand(this)

        myLogger.info("Building the Graph")

        val graph = HaplotypeGraph(hvcfDir)

        val hapIdToRefRangeMap = graph.hapIdToRefRangeMap()

        myLogger.info("Mapping reads to pangenome")

        mapAllReadFiles(index, readInputFiles.getReadFiles(), outputDir, threads, minMemLength, maxNumHits, condaEnvPrefix, hapIdToRefRangeMap, maxStart, minEnd)
    }

    /**
     * Function to map all the read files in the keyFileDataEntries to the index
     */
    fun mapAllReadFiles(index: String, keyFileDataEntries: List<KeyFileData>, outputDir: String, threads: Int,
                        minMemLength: Int, maxNumHits: Int, condaEnvPrefix: String,
                        hapIdToRefRangeMap : Map<String, List<ReferenceRange>>, maxStart: Int, minEnd: Int) {
        //Loop through the keyFileDataEntries and map the reads
        //If there is a second file it processes that and makes a separate readMapping file.
        val readNameToFileMap = mutableMapOf<String,MutableList<String>>()
        for(readFile in keyFileDataEntries) {
            val fileList = readNameToFileMap[readFile.sampleName]?: mutableListOf()
            val outputFile1 = "$outputDir/${readFile.sampleName}_1_readMapping.txt"
            mapSingleReadFile(index, readFile.sampleName, readFile.file1,outputFile1, threads, minMemLength, maxNumHits, condaEnvPrefix, hapIdToRefRangeMap, maxStart, minEnd)
            fileList.add(outputFile1)
            if(readFile.file2 != "") {
                val outputFile2 = "$outputDir/${readFile.sampleName}_2_readMapping.txt"
                mapSingleReadFile(index, readFile.sampleName, readFile.file2, outputFile2, threads, minMemLength, maxNumHits, condaEnvPrefix, hapIdToRefRangeMap, maxStart, minEnd)
                fileList.add(outputFile2)
            }
            readNameToFileMap[readFile.sampleName] = fileList
        }
        exportPathKeyFile(outputDir, readNameToFileMap)
    }

    /**
     * Function to map a single read file to the index and write the read mapping to the outputFile
     */
    fun mapSingleReadFile(index: String, sampleName: String,readFile: String, outputFile: String, threads: Int,
                          minMemLength: Int, maxNumHits: Int, condaEnvPrefix: String,
                          hapIdToRefRangeMap: Map<String,List<ReferenceRange>>, maxStart: Int, minEnd: Int) {
        myLogger.info("Mapping reads in $readFile to $index")

        val bedFileReader = setupMappingProcess(index, readFile, threads, minMemLength, maxNumHits, condaEnvPrefix)

        val readMapping = createReadMappingsForFileReader(bedFileReader, maxNumHits, hapIdToRefRangeMap, maxStart, minEnd)

        bedFileReader.close()

        myLogger.info("Writing read mapping to $outputFile")
        AlignmentUtils.exportReadMapping(outputFile,readMapping, sampleName,Pair(readFile,""))
    }



    /**
     * Function to setup the ropebwt3 mem process and pass a BufferedReader for use by the rest of the program
     * //time ../ropebwt3/ropebwt3 mem -t40 -l148 -p50 /workdir/zrm22/phgv2/ropeBWT/fullASMTests/phg_ASMs.fmd /workdir/zrm22/phgv2/ropeBWT/Reads/B97_HVMFTCCXX_L7_1.clean.fq.gz > B97_1_fullASM_pos_matches2NM.bed
     *
     */
    fun setupMappingProcess(index: String, readFile: String, threads: Int, minMemLength: Int, maxNumHits: Int, condaEnvPrefix: String): BufferedReader {
        val prefixArg = if(condaEnvPrefix.isNotBlank()) {
            Pair("-p",condaEnvPrefix)
        }
        else {
            Pair("-n", "phgv2-ropebwt-conda")
        }

        val ropebwt3Process = ProcessBuilder("conda","run",prefixArg.first,prefixArg.second,"ropebwt3", "mem", "-t$threads", "-l$minMemLength", "-p$maxNumHits", index, readFile)
            .redirectError(ProcessBuilder.Redirect.INHERIT)
            .start()

        return BufferedReader(InputStreamReader(ropebwt3Process.inputStream))
    }

    /**
     * Function to create a readMapping Map from a BufferedReader of a ropebwt3 mem output
     * This will work directly from a file but this command is not setup to do that yet.
     */
    fun createReadMappingsForFileReader(
        bedFileReader: BufferedReader,
        maxNumHits: Int,
        hapIdToRefRangeMap: Map<String, List<ReferenceRange>>,
        maxStart: Int,
        minEnd: Int
    ): MutableMap<List<String>, Int> {
        var currentLine = bedFileReader.readLine()
        val tempMems = mutableListOf<MEM>()
        val readMapping = mutableMapOf<List<String>, Int>()
        while (currentLine != null) {
            if(currentLine.isEmpty()) {
                currentLine = bedFileReader.readLine()
                continue
            }
            val alignmentParsed = RopeBWTUtils.parseStringIntoMem(currentLine)
            if (tempMems.isNotEmpty() && tempMems[0].readName != alignmentParsed.readName) {
                //write out the tempMems
                processMemsForRead(tempMems, readMapping, maxNumHits,hapIdToRefRangeMap, maxStart, minEnd)
                tempMems.clear()
            }
            tempMems.add(alignmentParsed)
            currentLine = bedFileReader.readLine()
        }

<<<<<<< HEAD
        processMemsForRead(tempMems, readMapping, maxNumHits, hapIdToRefRangeMap, maxStart, minEnd)
=======
        if(tempMems.isNotEmpty()) {
            processMemsForRead(tempMems, readMapping, maxNumHits, hapIdToRefRangeMap)
        }
>>>>>>> bfd0789b
        return readMapping
    }


    /**
     * Function to process the mems for a single read and add them to the readMapping
     * This will filter things based on the maxStart and minEnd positions, then  maxNumHits and retain the mems that are longest
     * Because MEMs are Maximal Exact Matches, the longest MEMs are the best hits
     */
    fun processMemsForRead(tempMems: List<MEM>, readMapping: MutableMap<List<String>, Int>, maxNumHits: Int,
                           hapIdToRefRangeMap: Map<String, List<ReferenceRange>>, maxStart: Int, minEnd: Int) {
        val posFilteredMems = tempMems.filter { it.readStart <= maxStart && it.readEnd >= minEnd }
        if(posFilteredMems.isEmpty()) {
            return
        }
        //get the longest hits
        val maxLength = posFilteredMems.maxOf { it.readEnd - it.readStart }
        //remove any hits that are not the longest
        val bestHits = posFilteredMems.filter { it.readEnd - it.readStart == maxLength }

        val totalNumHits = bestHits.sumOf { it.numHits }

        if(totalNumHits <= maxNumHits) {
            //if the total number of hits is less than the maxNumHits, Filter the haps down to a single ref range and then add all those to the readMapping
            //First turn the hapIds into a set then back to a list and sort so it will be consistent
            val bestHapIds = bestHits.flatMap { it.listMemHits.map{hits -> hits.contig} }.toSet()

            val filteredBestHapIds = filterToOneReferenceRange(bestHapIds, hapIdToRefRangeMap)

            val hapIdsHit = filteredBestHapIds.sorted()
            readMapping[hapIdsHit] = (readMapping[hapIdsHit]?:0) + 1
        }
    }

    /**
     * Function to filter the hapIds to only those that hit a single reference range
     * This will pick the highest occurring reference range and if there is a tie it will choose the first one.
     */
    fun filterToOneReferenceRange(hapIds: Set<String>, hapIdToRefRangeMap: Map<String, List<ReferenceRange>>) : List<String> {
        //figure out which reference range is hit the most
        val refRangeCounts = hapIds.map { hapIdToRefRangeMap[it] }
            .filterNotNull()
            .flatten()
            .groupingBy { it }
            .eachCount()

        val maxRefRange = refRangeCounts.maxByOrNull { it.value }?.key
        //Then filter out any hapIds that don't have that reference range
        return hapIds.filter { hapIdToRefRangeMap[it]?.contains(maxRefRange)?:false }
    }

    /**
     * Function to export the path key file for the readMapping files that have been processed.
     */
    fun exportPathKeyFile(outputDir: String, readNameToFileMap: Map<String, List<String>>) {
        val pathKeyFile = "$outputDir/pathKeyFile.txt"
        myLogger.info("Writing pathKeyFile to $pathKeyFile")
        bufferedWriter(pathKeyFile).use {writer ->
            writer.write("sampleName\tfilename\n")
            for ((sampleName, fileList) in readNameToFileMap) {
                for (file in fileList) {
                    writer.write("$sampleName\t$file\n")
                }
            }
            writer.close()
        }
    }
}<|MERGE_RESOLUTION|>--- conflicted
+++ resolved
@@ -178,13 +178,10 @@
             currentLine = bedFileReader.readLine()
         }
 
-<<<<<<< HEAD
-        processMemsForRead(tempMems, readMapping, maxNumHits, hapIdToRefRangeMap, maxStart, minEnd)
-=======
         if(tempMems.isNotEmpty()) {
-            processMemsForRead(tempMems, readMapping, maxNumHits, hapIdToRefRangeMap)
-        }
->>>>>>> bfd0789b
+            processMemsForRead(tempMems, readMapping, maxNumHits, hapIdToRefRangeMap, maxStart, minEnd)
+        }
+
         return readMapping
     }
 
