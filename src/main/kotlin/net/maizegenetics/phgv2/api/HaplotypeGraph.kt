--- conflicted
+++ resolved
@@ -337,11 +337,18 @@
     }
 
     /**
-<<<<<<< HEAD
+     * Returns a map of ReferenceRange -> list of all haplotype ids in that range
+     */
+    fun refRangeToHapIdList(): Map<ReferenceRange, List<String>> {
+        return ranges().associateWith { range ->
+            hapIdToSampleGametes(range).keys.toList()
+        }
+    }
+    /**
      * Creates a map of ReferenceRangeId -> (map of hapid -> index)
      */
     fun refRangeIdToHapIdMap() : Map<Int,Map<String,Int>> {
-        return ranges().mapIndexed { rangeIndex, range -> rangeIndex to hapIdToSamples(range).keys.toSortedSet()
+        return ranges().mapIndexed { rangeIndex, range -> rangeIndex to hapIdToSampleGametes(range).keys.toSortedSet()
             .mapIndexed { hapIndex, hapid -> hapid to hapIndex }.toMap() }.toMap()
     }
     /**
@@ -351,14 +358,6 @@
      */
     fun refRangeToIndexMap() : Map<ReferenceRange,Int> {
         return ranges().mapIndexed { index, range -> range to index }.toMap()
-=======
-     * Returns a map of ReferenceRange -> list of all haplotype ids in that range
-     */
-    fun refRangeToHapIdList() : Map<ReferenceRange, List<String>> {
-        return ranges().associateWith { range ->
-            hapIdToSampleGametes(range).keys.toList()
-        }
->>>>>>> 6a21922c
     }
 
 }
